/*
 * *****************************************************************************
 *  Copyright (C) 2014-2020 Dennis Sheirer
 *
 * This program is free software: you can redistribute it and/or modify
 * it under the terms of the GNU General Public License as published by
 * the Free Software Foundation, either version 3 of the License, or
 * (at your option) any later version.
 *
 * This program is distributed in the hope that it will be useful,
 * but WITHOUT ANY WARRANTY; without even the implied warranty of
 * MERCHANTABILITY or FITNESS FOR A PARTICULAR PURPOSE.  See the
 * GNU General Public License for more details.
 *
 * You should have received a copy of the GNU General Public License
 * along with this program.  If not, see <http://www.gnu.org/licenses/>
 * ****************************************************************************
 */
package io.github.dsheirer.gui;

import com.jidesoft.plaf.LookAndFeelFactory;
import com.jidesoft.swing.JideSplitPane;
import io.github.dsheirer.alias.AliasModel;
import io.github.dsheirer.audio.broadcast.AudioStreamingManager;
import io.github.dsheirer.audio.broadcast.BroadcastFormat;
import io.github.dsheirer.audio.broadcast.BroadcastModel;
import io.github.dsheirer.audio.broadcast.BroadcastStatusPanel;
import io.github.dsheirer.audio.playback.AudioPlaybackManager;
import io.github.dsheirer.controller.ControllerPanel;
import io.github.dsheirer.controller.channel.Channel;
import io.github.dsheirer.controller.channel.ChannelAutoStartFrame;
import io.github.dsheirer.controller.channel.ChannelModel;
import io.github.dsheirer.controller.channel.ChannelProcessingManager;
import io.github.dsheirer.controller.channel.ChannelSelectionManager;
import io.github.dsheirer.controller.channel.map.ChannelMapModel;
import io.github.dsheirer.eventbus.MyEventBus;
import io.github.dsheirer.gui.preference.PreferenceEditorType;
import io.github.dsheirer.gui.preference.PreferenceEditorViewRequest;
import io.github.dsheirer.icon.IconManager;
import io.github.dsheirer.log.ApplicationLog;
import io.github.dsheirer.map.MapService;
import io.github.dsheirer.module.log.EventLogManager;
import io.github.dsheirer.playlist.PlaylistManager;
import io.github.dsheirer.preference.UserPreferences;
import io.github.dsheirer.properties.SystemProperties;
import io.github.dsheirer.record.AudioRecordingManager;
import io.github.dsheirer.sample.Listener;
import io.github.dsheirer.settings.SettingsManager;
import io.github.dsheirer.source.SourceManager;
import io.github.dsheirer.source.tuner.Tuner;
import io.github.dsheirer.source.tuner.TunerEvent;
import io.github.dsheirer.source.tuner.TunerModel;
import io.github.dsheirer.source.tuner.TunerSpectralDisplayManager;
import io.github.dsheirer.source.tuner.configuration.TunerConfigurationModel;
import io.github.dsheirer.spectrum.ClearTunerMenuItem;
import io.github.dsheirer.spectrum.ShowTunerMenuItem;
import io.github.dsheirer.spectrum.SpectralDisplayPanel;
import io.github.dsheirer.util.ThreadPool;
import io.github.dsheirer.util.TimeStamp;
import jiconfont.icons.font_awesome.FontAwesome;
import jiconfont.javafx.IconFontFX;
import jiconfont.swing.IconFontSwing;
import net.miginfocom.swing.MigLayout;
import org.slf4j.Logger;
import org.slf4j.LoggerFactory;

import javax.imageio.ImageIO;
import javax.swing.JCheckBoxMenuItem;
import javax.swing.JFrame;
import javax.swing.JMenu;
import javax.swing.JMenuBar;
import javax.swing.JMenuItem;
import javax.swing.JOptionPane;
import javax.swing.JSeparator;
import javax.swing.KeyStroke;
import javax.swing.UIManager;
import javax.swing.event.MenuEvent;
import javax.swing.event.MenuListener;
import javax.swing.plaf.metal.MetalLookAndFeel;
import java.awt.AWTException;
import java.awt.Desktop;
import java.awt.Dimension;
import java.awt.EventQueue;
import java.awt.Point;
import java.awt.Robot;
import java.awt.event.ActionEvent;
import java.awt.event.ActionListener;
import java.awt.event.KeyEvent;
import java.awt.event.WindowAdapter;
import java.awt.event.WindowEvent;
import java.awt.image.BufferedImage;
import java.io.IOException;
import java.nio.file.FileSystems;
import java.nio.file.Files;
import java.nio.file.Path;
import java.util.List;
import java.util.Locale;

public class SDRTrunk implements Listener<TunerEvent>
{
    private final static Logger mLog = LoggerFactory.getLogger(SDRTrunk.class);

    private static final String PROPERTY_BROADCAST_STATUS_VISIBLE = "main.broadcast.status.visible";
    private static final String BASE_WINDOW_NAME = "sdrtrunk.main.window";
    private static final String CONTROLLER_PANEL_IDENTIFIER = BASE_WINDOW_NAME + ".control.panel";
    private static final String SPECTRAL_PANEL_IDENTIFIER = BASE_WINDOW_NAME + ".spectral.panel";
    private static final String WINDOW_FRAME_IDENTIFIER = BASE_WINDOW_NAME + ".frame";

    private boolean mBroadcastStatusVisible;
    private AudioRecordingManager mAudioRecordingManager;
    private AudioStreamingManager mAudioStreamingManager;
    private IconManager mIconManager;
    private BroadcastStatusPanel mBroadcastStatusPanel;
    private BroadcastModel mBroadcastModel;
    private ControllerPanel mControllerPanel;
    private ChannelModel mChannelModel;
    private ChannelProcessingManager mChannelProcessingManager;
    private SourceManager mSourceManager;
    private SettingsManager mSettingsManager;
    private SpectralDisplayPanel mSpectralPanel;
    private JFrame mMainGui = new JFrame();
    private JideSplitPane mSplitPane;
    private JavaFxWindowManager mJavaFxWindowManager;
    private UserPreferences mUserPreferences = new UserPreferences();
    private ApplicationLog mApplicationLog;

    private String mTitle;

    public SDRTrunk()
    {
        mApplicationLog = new ApplicationLog(mUserPreferences);
        mApplicationLog.start();

        String operatingSystem = System.getProperty("os.name", "generic").toLowerCase(Locale.ENGLISH);

        if(operatingSystem.contains("mac") || operatingSystem.contains("nux"))
        {
            try
            {
                UIManager.setLookAndFeel(MetalLookAndFeel.class.getName());
                LookAndFeelFactory.installJideExtension();
            }
            catch(Exception e)
            {
                mLog.error("Error trying to set Metal look and feel for OS [" + operatingSystem + "]");
            }
        }

        //Setup the application home directory
        Path home = getHomePath();

        ThreadPool.logSettings();

        mLog.info("Home path: " + home.toString());

        //Load properties file
        if(home != null)
        {
            loadProperties(home);
        }

        //Log current properties setting
        SystemProperties.getInstance().logCurrentSettings();

        //Register FontAwesome so we can use the fonts in Swing windows
        IconFontSwing.register(FontAwesome.getIconFont());
<<<<<<< HEAD
        IconFontFX.register(FontAwesome.getIconFont());
=======
        IconFontFX.register(jiconfont.icons.font_awesome.FontAwesome.getIconFont());
>>>>>>> ce0395d6

        TunerConfigurationModel tunerConfigurationModel = new TunerConfigurationModel();
        TunerModel tunerModel = new TunerModel(tunerConfigurationModel);

        mIconManager = new IconManager();

        mSettingsManager = new SettingsManager(tunerConfigurationModel);

        AliasModel aliasModel = new AliasModel();

        mChannelModel = new ChannelModel();

        ChannelMapModel channelMapModel = new ChannelMapModel();

        EventLogManager eventLogManager = new EventLogManager(aliasModel, mUserPreferences);

<<<<<<< HEAD
        mJavaFxWindowManager = new JavaFxWindowManager(mUserPreferences);
=======
        RecorderManager recorderManager = new RecorderManager(aliasModel, mUserPreferences);

        mJavaFxWindowManager = new JavaFxWindowManager(mUserPreferences, channelMapModel);

>>>>>>> ce0395d6
        mSourceManager = new SourceManager(tunerModel, mSettingsManager, mUserPreferences);
        mChannelProcessingManager = new ChannelProcessingManager(channelMapModel, eventLogManager, mSourceManager,
            aliasModel, mUserPreferences);

        mChannelModel.addListener(mChannelProcessingManager);
        mChannelProcessingManager.addChannelEventListener(mChannelModel);

        ChannelSelectionManager channelSelectionManager = new ChannelSelectionManager(mChannelModel);
        mChannelModel.addListener(channelSelectionManager);

        AudioPlaybackManager audioPlaybackManager = new AudioPlaybackManager(mUserPreferences);

        mAudioRecordingManager = new AudioRecordingManager(mUserPreferences);
        mAudioRecordingManager.start();

        mBroadcastModel = new BroadcastModel(aliasModel, mIconManager, mUserPreferences);
        mAudioStreamingManager = new AudioStreamingManager(mBroadcastModel, BroadcastFormat.MP3,
            mUserPreferences);
        mAudioStreamingManager.start();

        mChannelProcessingManager.addAudioSegmentListener(audioPlaybackManager);
        mChannelProcessingManager.addAudioSegmentListener(mAudioRecordingManager);
        mChannelProcessingManager.addAudioSegmentListener(mAudioStreamingManager);

        MapService mapService = new MapService(mIconManager);
        mChannelProcessingManager.addDecodeEventListener(mapService);

        mControllerPanel = new ControllerPanel(audioPlaybackManager, aliasModel, mBroadcastModel,
            mChannelModel, channelMapModel, mChannelProcessingManager, mIconManager,
            mapService, mSettingsManager, mSourceManager, tunerModel, mUserPreferences);

        mSpectralPanel = new SpectralDisplayPanel(mChannelModel,
            mChannelProcessingManager, mSettingsManager, tunerModel);

        TunerSpectralDisplayManager tunerSpectralDisplayManager = new TunerSpectralDisplayManager(mSpectralPanel,
            mChannelModel, mChannelProcessingManager, mSettingsManager, tunerModel);
        tunerModel.addListener(tunerSpectralDisplayManager);
        tunerModel.addListener(this);

        PlaylistManager playlistManager = new PlaylistManager(aliasModel, mBroadcastModel, mChannelModel,
            channelMapModel, tunerModel, mUserPreferences, mChannelProcessingManager, mIconManager);

        playlistManager.init();

        mLog.info("starting main application gui");

        //Initialize the GUI
        initGUI();

        tunerModel.requestFirstTunerDisplay();

        //Start the gui
        EventQueue.invokeLater(new Runnable()
        {
            public void run()
            {
                try
                {
                    mMainGui.setVisible(true);
                    autoStartChannels();
                }
                catch(Exception e)
                {
                    e.printStackTrace();
                }
            }
        });
    }

    /**
     * Shows a dialog that lists the channels that have been designated for auto-start, sorted by auto-start order and
     * allows the user to start now, cancel, or allow the timer to expire and then start the channels.  The dialog will
     * only show if there are one ore more channels designated for auto-start.
     */
    private void autoStartChannels()
    {
        List<Channel> channels = mChannelModel.getAutoStartChannels();

        if(channels.size() > 0)
        {
            ChannelAutoStartFrame autoStartFrame = new ChannelAutoStartFrame(mChannelProcessingManager, channels);
        }
    }

    /**
     * Initialize the contents of the frame.
     */
    private void initGUI()
    {
        mMainGui.setLayout(new MigLayout("insets 0 0 0 0 ", "[grow,fill]", "[grow,fill]"));

        /**
         * Setup main JFrame window
         */
        mTitle = SystemProperties.getInstance().getApplicationName();
        mMainGui.setTitle(mTitle);

        Point location = mUserPreferences.getSwingPreference().getLocation(WINDOW_FRAME_IDENTIFIER);
        if(location != null)
        {
            mMainGui.setLocation(location);
        }
        else
        {
            mMainGui.setLocationRelativeTo(null);
        }
        mMainGui.setDefaultCloseOperation(JFrame.EXIT_ON_CLOSE);
        mMainGui.addWindowListener(new ShutdownMonitor());

        Dimension dimension = mUserPreferences.getSwingPreference().getDimension(WINDOW_FRAME_IDENTIFIER);

        mSpectralPanel.setPreferredSize(new Dimension(1280, 300));
        mControllerPanel.setPreferredSize(new Dimension(1280, 500));

        if(dimension != null)
        {
            Dimension spectral = mUserPreferences.getSwingPreference().getDimension(SPECTRAL_PANEL_IDENTIFIER);
            if(spectral != null)
            {
                mSpectralPanel.setSize(spectral);
            }

            Dimension controller = mUserPreferences.getSwingPreference().getDimension(CONTROLLER_PANEL_IDENTIFIER);
            if(controller != null)
            {
                mControllerPanel.setSize(controller);
            }

            mMainGui.setSize(dimension);
        }
        else
        {
            mMainGui.setSize(new Dimension(1280, 800));
        }

        mSplitPane = new JideSplitPane(JideSplitPane.VERTICAL_SPLIT);
        mSplitPane.setDividerSize(5);
        mSplitPane.add(mSpectralPanel);
        mSplitPane.add(mControllerPanel);

        mBroadcastStatusVisible = SystemProperties.getInstance().get(PROPERTY_BROADCAST_STATUS_VISIBLE, false);

        //Show broadcast status panel when user requests - disabled by default
        if(mBroadcastStatusVisible)
        {
            mSplitPane.add(getBroadcastStatusPanel());
        }

        mMainGui.add(mSplitPane, "cell 0 0,span,grow");

        /**
         * Menu items
         */
        JMenuBar menuBar = new JMenuBar();
        mMainGui.setJMenuBar(menuBar);

        JMenu fileMenu = new JMenu("File");
        menuBar.add(fileMenu);

        JMenuItem logFilesMenu = new JMenuItem("Logs & Recordings");
        logFilesMenu.addActionListener(new ActionListener()
        {
            @Override
            public void actionPerformed(ActionEvent arg0)
            {
                try
                {
                    Desktop.getDesktop().open(getHomePath().toFile());
                }
                catch(Exception e)
                {
                    mLog.error("Couldn't open file explorer");

                    JOptionPane.showMessageDialog(mMainGui,
                        "Can't launch file explorer - files are located at: " +
                            getHomePath().toString(),
                        "Can't launch file explorer",
                        JOptionPane.ERROR_MESSAGE);
                }
            }
        });
        fileMenu.add(logFilesMenu);

        JMenuItem settingsMenu = new JMenuItem("Icon Manager");
        settingsMenu.addActionListener(new ActionListener()
        {
            @Override
            public void actionPerformed(ActionEvent arg0)
            {
                mIconManager.showEditor(mMainGui);
            }
        });
        fileMenu.add(settingsMenu);

        fileMenu.add(new JSeparator());

        JMenuItem exitMenu = new JMenuItem("Exit");
        exitMenu.addActionListener(
            new ActionListener()
            {
                public void actionPerformed(ActionEvent event)
                {
                    processShutdown();
                    System.exit(0);
                }
            }
        );

        fileMenu.add(exitMenu);

        JMenu viewMenu = new JMenu("View");

        viewMenu.add(new BroadcastStatusVisibleMenuItem(mControllerPanel));
        viewMenu.add(new JSeparator());

//        for(Tuner tuner : mSourceManager.getTunerModel().getTuners())
//        {
//            viewMenu.add(new ShowTunerMenuItem(mSourceManager.getTunerModel(), tuner));
//        }
        viewMenu.add(new TunersMenu());

        viewMenu.add(new JSeparator());
        viewMenu.add(new ClearTunerMenuItem(mSpectralPanel));

        viewMenu.add(new JSeparator());
        JMenuItem preferencesItem = new JMenuItem("Preferences");
        preferencesItem.addActionListener(e -> MyEventBus.getEventBus()
            .post(new PreferenceEditorViewRequest(PreferenceEditorType.AUDIO_PLAYBACK)));
        viewMenu.add(preferencesItem);

        menuBar.add(viewMenu);

        JMenuItem screenCaptureItem = new JMenuItem("Screen Capture");

        screenCaptureItem.setMnemonic(KeyEvent.VK_C);
        screenCaptureItem.setAccelerator(
            KeyStroke.getKeyStroke(KeyEvent.VK_C, ActionEvent.ALT_MASK));

        screenCaptureItem.addActionListener(new ActionListener()
        {
            @Override
            public void actionPerformed(ActionEvent arg0)
            {
                try
                {
                    Robot robot = new Robot();

                    final BufferedImage image = robot.createScreenCapture(mMainGui.getBounds());

                    String filename = TimeStamp.getTimeStamp("_") + "_screen_capture.png";

                    final Path captureFile = mUserPreferences.getDirectoryPreference().getDirectoryScreenCapture().resolve(filename);

                    EventQueue.invokeLater(() -> {
                        try
                        {
                            ImageIO.write(image, "png", captureFile.toFile());
                        }
                        catch(IOException e)
                        {
                            mLog.error("Couldn't write screen capture to file [" + captureFile.toString() + "]", e);
                        }
                    });
                }
                catch(AWTException e)
                {
                    mLog.error("Exception while taking screen capture", e);
                }
            }
        });

        menuBar.add(screenCaptureItem);
    }

    /**
     * Performs shutdown operations
     */
    private void processShutdown()
    {
        mLog.info("Application shutdown started ...");
        mUserPreferences.getSwingPreference().setLocation(WINDOW_FRAME_IDENTIFIER, mMainGui.getLocation());
        mUserPreferences.getSwingPreference().setDimension(WINDOW_FRAME_IDENTIFIER, mMainGui.getSize());
        mUserPreferences.getSwingPreference().setDimension(SPECTRAL_PANEL_IDENTIFIER, mSpectralPanel.getSize());
        mUserPreferences.getSwingPreference().setDimension(CONTROLLER_PANEL_IDENTIFIER, mControllerPanel.getSize());
        mJavaFxWindowManager.shutdown();
        mLog.info("Stopping channels ...");
        mChannelProcessingManager.shutdown();
        mAudioRecordingManager.stop();

        mLog.info("Stopping spectral display ...");
        mSpectralPanel.clearTuner();
        mSourceManager.shutdown();
        mLog.info("Shutdown complete.");
        mApplicationLog.stop();
    }

    /**
     * Lazy constructor for broadcast status panel
     */
    private BroadcastStatusPanel getBroadcastStatusPanel()
    {
        if(mBroadcastStatusPanel == null)
        {
            mBroadcastStatusPanel = new BroadcastStatusPanel(mBroadcastModel, mUserPreferences,
                "application.broadcast.status.panel");
            mBroadcastStatusPanel.setPreferredSize(new Dimension(880, 70));
            mBroadcastStatusPanel.getTable().setEnabled(false);
        }

        return mBroadcastStatusPanel;
    }

    /**
     * Toggles visibility of the broadcast channels status panel at the bottom of the controller panel
     */
    private void toggleBroadcastStatusPanelVisibility()
    {
        mBroadcastStatusVisible = !mBroadcastStatusVisible;

        EventQueue.invokeLater(new Runnable()
        {
            @Override
            public void run()
            {
                if(mBroadcastStatusVisible)
                {
                    mSplitPane.add(getBroadcastStatusPanel());
                }
                else
                {
                    mSplitPane.remove(getBroadcastStatusPanel());
                }

                mMainGui.revalidate();
            }
        });

        SystemProperties.getInstance().set(PROPERTY_BROADCAST_STATUS_VISIBLE, mBroadcastStatusVisible);
    }


    /**
     * Loads the application properties file from the user's home directory,
     * creating the properties file for the first-time, if necessary
     */
    private void loadProperties(Path homePath)
    {
        Path propsPath = homePath.resolve("SDRTrunk.properties");

        if(!Files.exists(propsPath))
        {
            try
            {
                mLog.info("SDRTrunk - creating application properties file [" +
                    propsPath.toAbsolutePath() + "]");

                Files.createFile(propsPath);
            }
            catch(IOException e)
            {
                mLog.error("SDRTrunk - couldn't create application properties "
                    + "file [" + propsPath.toAbsolutePath(), e);
            }
        }

        if(Files.exists(propsPath))
        {
            SystemProperties.getInstance().load(propsPath);
        }
        else
        {
            mLog.error("SDRTrunk - couldn't find or recreate the SDRTrunk " +
                "application properties file");
        }
    }

    /**
     * Gets (or creates) the SDRTRunk application home directory.
     *
     * Note: the user can change this setting to allow log files and other
     * files to reside elsewhere on the file system.
     */
    private Path getHomePath()
    {
        Path homePath = FileSystems.getDefault()
            .getPath(System.getProperty("user.home"), "SDRTrunk");

        if(!Files.exists(homePath))
        {
            try
            {
                Files.createDirectory(homePath);

                mLog.info("SDRTrunk - created application home directory [" +
                    homePath.toString() + "]");
            }
            catch(Exception e)
            {
                homePath = null;

                mLog.error("SDRTrunk: exception while creating SDRTrunk home " +
                    "directory in the user's home directory", e);
            }
        }

        return homePath;
    }

    @Override
    public void receive(TunerEvent event)
    {
        if(event.getEvent() == TunerEvent.Event.REQUEST_MAIN_SPECTRAL_DISPLAY)
        {
            mMainGui.setTitle(mTitle + " - " + event.getTuner().getName());
        }
    }

    public class ShutdownMonitor extends WindowAdapter
    {
        @Override
        public void windowClosing(WindowEvent e)
        {
            processShutdown();
        }
    }

    public class BroadcastStatusVisibleMenuItem extends JCheckBoxMenuItem
    {
        private ControllerPanel mControllerPanel;

        public BroadcastStatusVisibleMenuItem(ControllerPanel controllerPanel)
        {
            super("Show Streaming Status");

            mControllerPanel = controllerPanel;

            setSelected(mBroadcastStatusPanel != null);

            addActionListener(new ActionListener()
            {
                @Override
                public void actionPerformed(ActionEvent e)
                {
                    toggleBroadcastStatusPanelVisibility();
                    setSelected(mBroadcastStatusVisible);
                }
            });
        }
    }

    public class TunersMenu extends JMenu
    {
        public TunersMenu()
        {
            super("Tuners");

            addMenuListener(new MenuListener()
            {
                @Override
                public void menuSelected(MenuEvent e)
                {
                    removeAll();

                    for(Tuner tuner : mSourceManager.getTunerModel().getTuners())
                    {
                        add(new ShowTunerMenuItem(mSourceManager.getTunerModel(), tuner));
                    }
                }

                @Override
                public void menuDeselected(MenuEvent e) { }
                @Override
                public void menuCanceled(MenuEvent e) { }
            });
        }

    }

    /**
     * Launch the application.
     */
    public static void main(String[] args)
    {
        new SDRTrunk();
    }
}<|MERGE_RESOLUTION|>--- conflicted
+++ resolved
@@ -164,11 +164,7 @@
 
         //Register FontAwesome so we can use the fonts in Swing windows
         IconFontSwing.register(FontAwesome.getIconFont());
-<<<<<<< HEAD
         IconFontFX.register(FontAwesome.getIconFont());
-=======
-        IconFontFX.register(jiconfont.icons.font_awesome.FontAwesome.getIconFont());
->>>>>>> ce0395d6
 
         TunerConfigurationModel tunerConfigurationModel = new TunerConfigurationModel();
         TunerModel tunerModel = new TunerModel(tunerConfigurationModel);
@@ -185,14 +181,7 @@
 
         EventLogManager eventLogManager = new EventLogManager(aliasModel, mUserPreferences);
 
-<<<<<<< HEAD
-        mJavaFxWindowManager = new JavaFxWindowManager(mUserPreferences);
-=======
-        RecorderManager recorderManager = new RecorderManager(aliasModel, mUserPreferences);
-
         mJavaFxWindowManager = new JavaFxWindowManager(mUserPreferences, channelMapModel);
-
->>>>>>> ce0395d6
         mSourceManager = new SourceManager(tunerModel, mSettingsManager, mUserPreferences);
         mChannelProcessingManager = new ChannelProcessingManager(channelMapModel, eventLogManager, mSourceManager,
             aliasModel, mUserPreferences);
