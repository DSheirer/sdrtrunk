/*
 *
 *  * ******************************************************************************
 *  * Copyright (C) 2014-2019 Dennis Sheirer
 *  *
 *  * This program is free software: you can redistribute it and/or modify
 *  * it under the terms of the GNU General Public License as published by
 *  * the Free Software Foundation, either version 3 of the License, or
 *  * (at your option) any later version.
 *  *
 *  * This program is distributed in the hope that it will be useful,
 *  * but WITHOUT ANY WARRANTY; without even the implied warranty of
 *  * MERCHANTABILITY or FITNESS FOR A PARTICULAR PURPOSE.  See the
 *  * GNU General Public License for more details.
 *  *
 *  * You should have received a copy of the GNU General Public License
 *  * along with this program.  If not, see <http://www.gnu.org/licenses/>
 *  * *****************************************************************************
 *
 *
 */
package io.github.dsheirer.channel.state;

import com.google.common.eventbus.Subscribe;
import io.github.dsheirer.alias.AliasModel;
import io.github.dsheirer.audio.squelch.SquelchStateEvent;
import io.github.dsheirer.channel.metadata.ChannelMetadata;
import io.github.dsheirer.channel.state.DecoderStateEvent.Event;
import io.github.dsheirer.controller.channel.Channel;
import io.github.dsheirer.controller.channel.ChannelConfigurationChangeNotification;
import io.github.dsheirer.controller.channel.ChannelEvent;
import io.github.dsheirer.identifier.IdentifierClass;
import io.github.dsheirer.identifier.IdentifierUpdateListener;
import io.github.dsheirer.identifier.IdentifierUpdateNotification;
import io.github.dsheirer.identifier.MutableIdentifierCollection;
import io.github.dsheirer.identifier.configuration.AliasListConfigurationIdentifier;
import io.github.dsheirer.identifier.configuration.ChannelNameConfigurationIdentifier;
import io.github.dsheirer.identifier.configuration.DecoderTypeConfigurationIdentifier;
import io.github.dsheirer.identifier.configuration.FrequencyConfigurationIdentifier;
import io.github.dsheirer.identifier.configuration.SiteConfigurationIdentifier;
import io.github.dsheirer.identifier.configuration.SystemConfigurationIdentifier;
import io.github.dsheirer.identifier.decoder.ChannelStateIdentifier;
import io.github.dsheirer.module.decode.event.IDecodeEvent;
import io.github.dsheirer.sample.Listener;
import io.github.dsheirer.source.ISourceEventListener;
import io.github.dsheirer.source.SourceEvent;
import io.github.dsheirer.source.SourceType;
import io.github.dsheirer.source.config.SourceConfigTuner;
import io.github.dsheirer.source.config.SourceConfigTunerMultipleFrequency;
import org.slf4j.Logger;
import org.slf4j.LoggerFactory;

import java.util.Collection;
import java.util.List;
import java.util.Map;
import java.util.TreeMap;

/**
 * Multi-Channel state tracks the overall state of all processing modules and decoders configured for the channel
 * and provides squelch control and decoder state reset events.
 *
 * Uses a state enumeration that defines allowable channel state transitions in order to track a call or data decode
 * event from start to finish.  Uses a timer to monitor for inactivity and to provide a FADE period that indicates
 * to the user that the activity has stopped while continuing to provide details about the call, before the state is
 * reset to IDLE.
 *
 * State Descriptions:
 * IDLE:  Normal state. No voice or data call activity
 * CALL/DATA/ENCRYPTED/CONTROL:  Decoding states.
 * FADE:  The phase after a voice or data call when either an explicit call end has been received, or when no new
 * signalling updates have been received, and the fade timer has expired.  This phase allows for gui updates to
 * signal to the user that the call is ended, while continuing to display the call details for the user
 * TEARDOWN:  Indicates a traffic channel that will be torn down for reuse.
 */
public class MultiChannelState extends AbstractChannelState implements IDecoderStateEventListener, ISourceEventListener,
    IdentifierUpdateListener, IStateMachineListener
{
    private final static Logger mLog = LoggerFactory.getLogger(MultiChannelState.class);

    public static final long FADE_TIMEOUT_DELAY = 1200;
    public static final long RESET_TIMEOUT_DELAY = 2000;

    private IdentifierUpdateNotificationProxy mIdentifierUpdateNotificationProxy = new IdentifierUpdateNotificationProxy();
    private DecoderStateEventReceiver mDecoderStateEventReceiver = new DecoderStateEventReceiver();
    private SourceEventListener mInternalSourceEventListener;
    private Map<Integer,ChannelMetadata> mChannelMetadataMap = new TreeMap<>();
    private Map<Integer,MutableIdentifierCollection> mIdentifierCollectionMap = new TreeMap<>();
    private Map<Integer,StateMachine> mStateMachineMap = new TreeMap<>();
    private Map<Integer,StateMonitoringSquelchController> mSquelchControllerMap = new TreeMap<>();
    private int[] mTimeslots;
    private DecoderStateNotificationEventCache mStateNotificationCache = new DecoderStateNotificationEventCache();
    private Listener<IdentifierUpdateNotification> mIdentifierUpdateListener = new IdentifierUpdateListenerProxy();

    /**
     * Constructs an instance
     * @param channel configuration
     * @param aliasModel for channel metadata and identifiers
     * @param timeslots array of timeslot numbers to use
     */
    public MultiChannelState(Channel channel, AliasModel aliasModel, int[] timeslots)
    {
        super(channel);

        mTimeslots = timeslots;

        for(int timeslot: timeslots)
        {
            mChannelMetadataMap.put(timeslot, new ChannelMetadata(aliasModel, timeslot));
            MutableIdentifierCollection mutableIdentifierCollection = new MutableIdentifierCollection(timeslot);
            mIdentifierCollectionMap.put(timeslot, mutableIdentifierCollection);

            //Set the proxy as a listener so that echo'd updates are broadcast externally
            mutableIdentifierCollection.setIdentifierUpdateListener(mIdentifierUpdateNotificationProxy);

            StateMachine stateMachine = new StateMachine(timeslot, State.MULTI_CHANNEL_ACTIVE_STATES);
            mStateMachineMap.put(timeslot, stateMachine);
            stateMachine.addListener(this);

            StateMonitoringSquelchController squelchController = new StateMonitoringSquelchController(timeslot);
            mSquelchControllerMap.put(timeslot, squelchController);
            stateMachine.addListener(squelchController);

            stateMachine.setIdentifierUpdateListener(mutableIdentifierCollection);
            stateMachine.setEndTimeoutBufferMilliseconds(RESET_TIMEOUT_DELAY);
            stateMachine.setFadeTimeoutBufferMilliseconds(FADE_TIMEOUT_DELAY);
        }

        configureChannelType(channel);

        createConfigurationIdentifiers(channel);
    }

<<<<<<< HEAD
    private boolean idleStateThreadCreated = false;
    private Thread handleIdleRestartThread;
    private void handleIdleState(State channelState) throws InterruptedException {
        if (channelState == State.IDLE && !idleStateThreadCreated) {
            handleIdleRestartThread = new Thread(new MultiChannelState.StateIdleRestartThread());
            handleIdleRestartThread.start();
            idleStateThreadCreated = true;
        } else if (channelState != State.IDLE && idleStateThreadCreated){
            idleStateThreadCreated = false;
            if (handleIdleRestartThread != null) {
                handleIdleRestartThread.interrupt();
                handleIdleRestartThread.join();
                handleIdleRestartThread = null;
            }
        }
    }

    @Override
    public void stateChanged(State state, int timeslot)
=======
    /**
     * Configure items according to channel type
     * @param channel configuration
     */
    private void configureChannelType(Channel channel)
>>>>>>> 526475bc
    {
        for(int timeslot: mTimeslots)
        {
            StateMachine stateMachine = mStateMachineMap.get(timeslot);
            stateMachine.setChannelType(channel.getChannelType());
        }
    }

    /**
     * Receive notification that the underlying channel configuration has changed.
     * @param notification
     */
    @Subscribe
    public void channelConfigurationChanged(ChannelConfigurationChangeNotification notification)
    {
        updateChannelConfiguration(notification.getChannel());
        configureChannelType(notification.getChannel());
        createConfigurationIdentifiers(notification.getChannel());
    }

    @Override
    public void stateChanged(State state, int timeslot)
    {
        ChannelStateIdentifier stateIdentifier = ChannelStateIdentifier.get(state);
        mIdentifierCollectionMap.get(timeslot).update(stateIdentifier);
        mChannelMetadataMap.get(timeslot).receive(new IdentifierUpdateNotification(stateIdentifier, IdentifierUpdateNotification.Operation.ADD, timeslot));
        try {
            handleIdleState(state);
        } catch (InterruptedException ex) {

        }
        switch(state)
        {
            case RESET:
                reset(timeslot);
                mStateMachineMap.get(timeslot).setState(State.IDLE);
                break;
            case TEARDOWN:
                if(getChannel().isTrafficChannel())
                {
                    checkTeardown();
                }
                else
                {
                    mStateMachineMap.get(timeslot).setState(State.RESET);
                }
                break;
        }
    }

    /**
     * Checks the state of each timeslot and issues a teardown request if all timeslots are inactive
     */
    private void checkTeardown()
    {
        boolean teardown = false;
        boolean active = false;

        for(StateMachine stateMachine: mStateMachineMap.values())
        {
            State state = stateMachine.getState();

            //If we have an active state in either timeslot, don't teardown.  IDLE is a special state that is active
            //but doesn't prevent a teardown when the other timeslot is in TEARDOWN
            if(State.MULTI_CHANNEL_ACTIVE_STATES.contains(state) && state != State.IDLE)
            {
                active = true;
            }
            else if(state == State.TEARDOWN)
            {
                teardown = true;
            }
        }

        if(teardown && !active)
        {
            if(getChannel().isTrafficChannel())
            {
                broadcast(new ChannelEvent(getChannel(), ChannelEvent.Event.REQUEST_DISABLE));
            }
            else
            {
                for(StateMachine stateMachine: mStateMachineMap.values())
                {
                    stateMachine.setState(State.RESET);
                }
            }
        }
        //If one timeslot is teardown but the other is still active, reset the teardown timeslot to IDLE
        else if(teardown && active)
        {
            for(StateMachine stateMachine: mStateMachineMap.values())
            {
                if(stateMachine.getState() == State.TEARDOWN)
                {
                    stateMachine.setState(State.RESET);
                }
            }
        }
    }

    @Override
    protected void checkState()
    {
        for(StateMachine stateMachine: mStateMachineMap.values())
        {
            stateMachine.checkState();
        }
    }

    /**
     * Creates configuration identifiers for the channel name, system, site and alias list name.
     */
    private void createConfigurationIdentifiers(Channel channel)
    {
        for(int timeslot: mTimeslots)
        {
            MutableIdentifierCollection identifierCollection = mIdentifierCollectionMap.get(timeslot);

            identifierCollection.update(DecoderTypeConfigurationIdentifier.create(channel.getDecodeConfiguration().getDecoderType()));

            if(channel.hasSystem())
            {
                identifierCollection.update(SystemConfigurationIdentifier.create(channel.getSystem()));
            }
            if(channel.hasSite())
            {
                identifierCollection.update(SiteConfigurationIdentifier.create(channel.getSite()));
            }
            if(channel.getName() != null && !channel.getName().isEmpty())
            {
                identifierCollection.update(ChannelNameConfigurationIdentifier.create(channel.getName()));
            }
            if(channel.getAliasListName() != null && !channel.getAliasListName().isEmpty())
            {
                identifierCollection.update(AliasListConfigurationIdentifier.create(channel.getAliasListName()));
            }
            if(channel.getSourceConfiguration().getSourceType() == SourceType.TUNER)
            {
                long frequency = ((SourceConfigTuner)channel.getSourceConfiguration()).getFrequency();
                identifierCollection.update(FrequencyConfigurationIdentifier.create(frequency));
            }
            else if(channel.getSourceConfiguration().getSourceType() == SourceType.TUNER_MULTIPLE_FREQUENCIES)
            {
                List<Long> frequencies = ((SourceConfigTunerMultipleFrequency)channel.getSourceConfiguration()).getFrequencies();

                if(frequencies.size() > 0)
                {
                    identifierCollection.update(FrequencyConfigurationIdentifier.create(frequencies.get(0)));
                }
            }
        }
    }

    /**
     * Interface to receive channel identifier updates from this channel state and from any
     * decoder states.
     */
    @Override
    public Listener<IdentifierUpdateNotification> getIdentifierUpdateListener()
    {
        return mIdentifierUpdateListener;
    }

    /**
     * Registers the external listener that will receive identifier update notifications produced by this channel state
     * @param listener
     */
    @Override
    public void setIdentifierUpdateListener(Listener<IdentifierUpdateNotification> listener)
    {
        mIdentifierUpdateNotificationProxy.setListener(listener);
    }

    /**
     * Unregisters the external listener from receiving identifier update notifications produced by this channel state
     */
    @Override
    public void removeIdentifierUpdateListener()
    {
        mIdentifierUpdateNotificationProxy.setListener(null);
    }

    /**
     * Updates the channel state identifier collection using the update notification.  This update will be reflected
     * in the internal channel state and will also be broadcast to any listeners, including the channel metadata for
     * this channel state.
     */
    @Override
    public void updateChannelStateIdentifiers(IdentifierUpdateNotification notification)
    {
        //Explicitly add or remove the identifier from the local identifier collection to allow it to be rebroadcast
        //to external listeners, which includes this state's channel metadata
        MutableIdentifierCollection identifierCollection = mIdentifierCollectionMap.get(notification.getTimeslot());

        if(identifierCollection != null)
        {
            if(notification.isAdd())
            {
                identifierCollection.update(notification.getIdentifier());
            }
            else if(notification.isSilentAdd())
            {
                identifierCollection.silentUpdate(notification.getIdentifier());
            }
            else if(notification.isRemove())
            {
                identifierCollection.remove(notification.getIdentifier());
            }
            else if(notification.isSilentRemove())
            {
                identifierCollection.silentRemove(notification.getIdentifier());
            }
        }
    }

    /**
     * Channel metadata for this channel.
     */
    public Collection<ChannelMetadata> getChannelMetadata()
    {
        return mChannelMetadataMap.values();
    }

    /**
     * Resets this channel state and prepares it for reuse.
     */
    @Override
    public void reset()
    {
        for(int timeslot: mTimeslots)
        {
            reset(timeslot);
        }

        sourceOverflow(false);
    }

    private void reset(int timeslot)
    {
        mStateMachineMap.get(timeslot).setState(State.RESET);
        broadcast(new DecoderStateEvent(this, Event.REQUEST_RESET, State.IDLE, timeslot));
        MutableIdentifierCollection identifierCollection = mIdentifierCollectionMap.get(timeslot);
        identifierCollection.remove(IdentifierClass.USER);
    }

    @Override
    public void start()
    {
        for(int timeslot: mTimeslots)
        {
            mIdentifierCollectionMap.get(timeslot).broadcastIdentifiers();
            mStateMachineMap.get(timeslot).setState(State.RESET);
        }
    }

    @Override
    public void stop()
    {
        for(StateMonitoringSquelchController squelchController: mSquelchControllerMap.values())
        {
            squelchController.setSquelchLock(false);
        }
    }

    public void dispose()
    {
        super.dispose();

        mDecodeEventListener = null;
        mDecoderStateListener = null;
    }

    @Override
    public Listener<SourceEvent> getSourceEventListener()
    {
        if(mInternalSourceEventListener == null)
        {
            mInternalSourceEventListener = new SourceEventListener();
        }

        return mInternalSourceEventListener;
    }


    @Override
    public void setSquelchStateListener(Listener<SquelchStateEvent> listener)
    {
        for(StateMonitoringSquelchController squelchController: mSquelchControllerMap.values())
        {
            squelchController.setSquelchStateListener(listener);
        }
    }

    @Override
    public void removeSquelchStateListener()
    {
        for(StateMonitoringSquelchController squelchController: mSquelchControllerMap.values())
        {
            squelchController.removeSquelchStateListener();
        }
    }

    /**
     * Broadcasts the source event to a registered external source event listener
     */
    protected void broadcast(SourceEvent sourceEvent)
    {
        if(mExternalSourceEventListener != null)
        {
            mExternalSourceEventListener.receive(sourceEvent);
        }
    }

    /**
     * Broadcasts the call event to the registered listener
     */
    protected void broadcast(IDecodeEvent event)
    {
        if(mDecodeEventListener != null)
        {
            mDecodeEventListener.receive(event);
        }
    }

    /**
     * Broadcasts the channel event to a registered listener
     */
    private void broadcast(ChannelEvent channelEvent)
    {
        if(mChannelEventListener != null)
        {
            mChannelEventListener.receive(channelEvent);
        }
    }

    /**
     * Broadcasts a channel state event to any registered listeners
     */
    protected void broadcast(DecoderStateEvent event)
    {
        if(mDecoderStateListener != null)
        {
            mDecoderStateListener.receive(event);
        }
    }

    @Override
    public Listener<DecoderStateEvent> getDecoderStateListener()
    {
        return mDecoderStateEventReceiver;
    }

    /**
     * Listener to receive source events.
     */
    public class SourceEventListener implements Listener<SourceEvent>
    {
        @Override
        public void receive(SourceEvent sourceEvent)
        {
            switch(sourceEvent.getEvent())
            {
                case NOTIFICATION_FREQUENCY_CHANGE:
                    //Rebroadcast source frequency change events for the decoder(s) to process
                    long frequency = sourceEvent.getValue().longValue();

                    for(int timeslot: mTimeslots)
                    {
                        broadcast(new DecoderStateEvent(this, Event.NOTIFICATION_SOURCE_FREQUENCY,
                            mStateMachineMap.get(timeslot).getState(), frequency));

                        //Create a new frequency configuration identifier so that downstream consumers receive the change
                        //via channel metadata and audio packet updates - this is a silent add that is sent as a notification
                        //to all identifier collections so that they don't rebroadcast the change and cause a feedback loop

                        mIdentifierUpdateNotificationProxy.receive(new IdentifierUpdateNotification(
                            FrequencyConfigurationIdentifier.create(frequency), IdentifierUpdateNotification.Operation.SILENT_ADD, timeslot));
                    }

                    break;
                case NOTIFICATION_MEASURED_FREQUENCY_ERROR:
                    //Rebroadcast frequency error measurements to external listener if we're currently
                    //in an active (ie sync locked) state.
                    for(int timeslot: mTimeslots)
                    {
                        if(State.MULTI_CHANNEL_ACTIVE_STATES.contains(mStateMachineMap.get(timeslot).getState()))
                        {
                            broadcast(SourceEvent.frequencyErrorMeasurementSyncLocked(sourceEvent.getValue().longValue(),
                                getChannel().getChannelType().name()));
                        }
                    }
                    break;
            }
        }
    }

    /**
     * DecoderStateEvent receiver wrapper
     */
    public class DecoderStateEventReceiver implements Listener<DecoderStateEvent>
    {
        @Override
        public void receive(DecoderStateEvent event)
        {
            if(event.getSource() != this)
            {
                switch(event.getEvent())
                {
                    case REQUEST_ALWAYS_UNSQUELCH:
                        mSquelchControllerMap.get(event.getTimeslot()).setSquelchLock(true);
                        break;
                    case REQUEST_CHANGE_CALL_TIMEOUT:
                        if(event instanceof ChangeChannelTimeoutEvent)
                        {
                            ChangeChannelTimeoutEvent timeout = (ChangeChannelTimeoutEvent)event;
                            mStateMachineMap.get(event.getTimeslot()).setFadeTimeoutBufferMilliseconds(timeout.getCallTimeoutMilliseconds());
                        }
                        break;
                    case CONTINUATION:
                    case DECODE:
                    case START:
                        if(State.MULTI_CHANNEL_ACTIVE_STATES.contains(event.getState()))
                        {
                            mStateMachineMap.get(event.getTimeslot()).setState(event.getState());

                            //Broadcast current channel/timeslot state so that channel rotation monitor can track
                            broadcast(mStateNotificationCache.getStateNotificationEvent(event.getState(), event.getTimeslot()));
                        }
                        break;
                    case END:
                        mStateMachineMap.get(event.getTimeslot()).setState(event.getState());

                        //Broadcast current channel/timeslot state so that channel rotation monitor can track
                        broadcast(mStateNotificationCache.getStateNotificationEvent(event.getState(), event.getTimeslot()));
                        break;
                    case REQUEST_RESET:
                        /* Channel State does not respond to reset events */
                        break;
                    default:
                        break;
                }
            }
        }
    }

    /**
     * Receives and passes identifier update notifications to the correct channel metadata collections
     */
    public class IdentifierUpdateListenerProxy implements Listener<IdentifierUpdateNotification>
    {
        @Override
        public void receive(IdentifierUpdateNotification identifierUpdateNotification)
        {
            int timeslot = identifierUpdateNotification.getTimeslot();

            ChannelMetadata channelMetadata = mChannelMetadataMap.get(timeslot);

            if(channelMetadata != null)
            {
                channelMetadata.receive(identifierUpdateNotification);
            }
        }
    }

    /**
     * Proxy between the internal identifier collections and the external update notification listener.  This proxy
     * enables access to internal components to broadcast silent identifier update notifications externally.
     */
    public class IdentifierUpdateNotificationProxy implements Listener<IdentifierUpdateNotification>
    {
        private Listener<IdentifierUpdateNotification> mIdentifierUpdateNotificationListener;

        @Override
        public void receive(IdentifierUpdateNotification identifierUpdateNotification)
        {
            if(mIdentifierUpdateNotificationListener != null)
            {
                mIdentifierUpdateNotificationListener.receive(identifierUpdateNotification);
            }
        }

        public void setListener(Listener<IdentifierUpdateNotification> listener)
        {
            mIdentifierUpdateNotificationListener = listener;
        }

        public void removeListener()
        {
            mIdentifierUpdateNotificationListener = null;
        }
    }

    public class StateIdleRestartThread implements Runnable {
        public void run(){
            boolean cancelRestart = false;
            try {
                Thread.sleep(60000);
            } catch (InterruptedException ex) {
                cancelRestart = true;
            }

            if (!cancelRestart) {
                // mLog.debug("Restart channel now");
                // Channel m = mChannel;
            }
        }
    }

}<|MERGE_RESOLUTION|>--- conflicted
+++ resolved
@@ -130,10 +130,10 @@
         createConfigurationIdentifiers(channel);
     }
 
-<<<<<<< HEAD
     private boolean idleStateThreadCreated = false;
     private Thread handleIdleRestartThread;
     private void handleIdleState(State channelState) throws InterruptedException {
+	/*
         if (channelState == State.IDLE && !idleStateThreadCreated) {
             handleIdleRestartThread = new Thread(new MultiChannelState.StateIdleRestartThread());
             handleIdleRestartThread.start();
@@ -145,18 +145,14 @@
                 handleIdleRestartThread.join();
                 handleIdleRestartThread = null;
             }
-        }
-    }
-
-    @Override
-    public void stateChanged(State state, int timeslot)
-=======
+        }*/
+    }
+
     /**
      * Configure items according to channel type
      * @param channel configuration
      */
     private void configureChannelType(Channel channel)
->>>>>>> 526475bc
     {
         for(int timeslot: mTimeslots)
         {
