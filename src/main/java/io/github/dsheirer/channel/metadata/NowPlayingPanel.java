/*
 * *****************************************************************************
 * Copyright (C) 2014-2023 Dennis Sheirer
 *
 * This program is free software: you can redistribute it and/or modify
 * it under the terms of the GNU General Public License as published by
 * the Free Software Foundation, either version 3 of the License, or
 * (at your option) any later version.
 *
 * This program is distributed in the hope that it will be useful,
 * but WITHOUT ANY WARRANTY; without even the implied warranty of
 * MERCHANTABILITY or FITNESS FOR A PARTICULAR PURPOSE.  See the
 * GNU General Public License for more details.
 *
 * You should have received a copy of the GNU General Public License
 * along with this program.  If not, see <http://www.gnu.org/licenses/>
 * ****************************************************************************
 */
package io.github.dsheirer.channel.metadata;

import com.jidesoft.swing.JideSplitPane;
import com.jidesoft.swing.JideTabbedPane;
import io.github.dsheirer.channel.details.ChannelDetailPanel;
import io.github.dsheirer.gui.power.ChannelPowerPanel;
import io.github.dsheirer.icon.IconModel;
import io.github.dsheirer.module.decode.event.DecodeEventPanel;
import io.github.dsheirer.module.decode.event.MessageActivityPanel;
import io.github.dsheirer.module.decode.event.filter.lastheard.LastHeardPanel;
import io.github.dsheirer.module.decode.event.filter.lastseen.LastSeenPanel;
import io.github.dsheirer.playlist.PlaylistManager;
import io.github.dsheirer.preference.UserPreferences;
import io.github.dsheirer.settings.SettingsManager;
import java.awt.Color;
import net.miginfocom.swing.MigLayout;

<<<<<<< HEAD
import javax.swing.*;
import java.awt.*;
=======
import javax.swing.JPanel;
>>>>>>> f97b2150

public class NowPlayingPanel extends JPanel
{
    private ChannelMetadataPanel mChannelMetadataPanel;
    private ChannelDetailPanel mChannelDetailPanel;
    private DecodeEventPanel mDecodeEventPanel;
    private LastSeenPanel mLastSeenPanel;
    private LastHeardPanel mLastHeardPanel;
    private MessageActivityPanel mMessageActivityPanel;
    private ChannelPowerPanel mChannelPowerPanel;

    /**
     * GUI panel that combines the currently decoding channels metadata table and viewers for channel details,
     * messages, events, and spectral view.
     */
    public NowPlayingPanel(PlaylistManager playlistManager, IconModel iconModel, UserPreferences userPreferences,
                           SettingsManager settingsManager)
    {
        mChannelDetailPanel = new ChannelDetailPanel(playlistManager.getChannelProcessingManager());
        mDecodeEventPanel = new DecodeEventPanel(iconModel, userPreferences, playlistManager.getAliasModel());
        mLastSeenPanel = new LastSeenPanel(iconModel, userPreferences, playlistManager.getAliasModel());
        mLastHeardPanel = new LastHeardPanel(iconModel, userPreferences, playlistManager.getAliasModel());
        mMessageActivityPanel = new MessageActivityPanel(userPreferences);
        mChannelMetadataPanel = new ChannelMetadataPanel(playlistManager, iconModel, userPreferences);
        mChannelPowerPanel = new ChannelPowerPanel(playlistManager, settingsManager);

        init();
    }

    private void init()
    {
        setLayout( new MigLayout( "insets 0 0 0 0", "[grow,fill]", "[grow,fill]") );

        JideTabbedPane tabbedPane = new JideTabbedPane();
        tabbedPane.addTab("Details", mChannelDetailPanel);
        tabbedPane.addTab("Events", mDecodeEventPanel);
        tabbedPane.addTab("Last Seen", mLastSeenPanel);
        tabbedPane.addTab("Last Heard", mLastHeardPanel);
        tabbedPane.addTab("Messages", mMessageActivityPanel);
        tabbedPane.addTab("Channel", mChannelPowerPanel);
        tabbedPane.setFont(this.getFont());
        tabbedPane.setForeground(Color.BLACK);

        //Register state change listener to toggle visibility state for channel tab to turn-on/off FFT processing
        tabbedPane.addChangeListener(e -> mChannelPowerPanel.setPanelVisible(tabbedPane.getSelectedIndex() == tabbedPane
                .indexOfComponent(mChannelPowerPanel)));

        JideSplitPane splitPane = new JideSplitPane(JideSplitPane.VERTICAL_SPLIT);
        splitPane.setShowGripper(true);
        splitPane.add(mChannelMetadataPanel);
        splitPane.add(tabbedPane);
        add(splitPane);

        mChannelMetadataPanel.addProcessingChainSelectionListener(mChannelDetailPanel);
        mChannelMetadataPanel.addProcessingChainSelectionListener(mDecodeEventPanel);
        mChannelMetadataPanel.addProcessingChainSelectionListener(mLastSeenPanel);
        mChannelMetadataPanel.addProcessingChainSelectionListener(mLastHeardPanel);
        mChannelMetadataPanel.addProcessingChainSelectionListener(mMessageActivityPanel);
        mChannelMetadataPanel.addProcessingChainSelectionListener(mChannelPowerPanel);
    }
}<|MERGE_RESOLUTION|>--- conflicted
+++ resolved
@@ -33,12 +33,8 @@
 import java.awt.Color;
 import net.miginfocom.swing.MigLayout;
 
-<<<<<<< HEAD
-import javax.swing.*;
-import java.awt.*;
-=======
 import javax.swing.JPanel;
->>>>>>> f97b2150
+import java.awt.Color;
 
 public class NowPlayingPanel extends JPanel
 {
