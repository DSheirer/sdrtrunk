/*
 * ******************************************************************************
 * sdrtrunk
 * Copyright (C) 2014-2019 Dennis Sheirer
 *
 * This program is free software: you can redistribute it and/or modify
 * it under the terms of the GNU General Public License as published by
 * the Free Software Foundation, either version 3 of the License, or
 * (at your option) any later version.
 *
 * This program is distributed in the hope that it will be useful,
 * but WITHOUT ANY WARRANTY; without even the implied warranty of
 * MERCHANTABILITY or FITNESS FOR A PARTICULAR PURPOSE.  See the
 * GNU General Public License for more details.
 *
 * You should have received a copy of the GNU General Public License
 * along with this program.  If not, see <http://www.gnu.org/licenses/>
 * *****************************************************************************
 */
package io.github.dsheirer.source.tuner;

import io.github.dsheirer.preference.UserPreferences;
import io.github.dsheirer.preference.source.ChannelizerType;
import io.github.dsheirer.sample.Broadcaster;
import io.github.dsheirer.sample.Listener;
import io.github.dsheirer.source.ISourceEventProcessor;
import io.github.dsheirer.source.SourceEvent;
import io.github.dsheirer.source.tuner.TunerEvent.Event;
import io.github.dsheirer.source.tuner.manager.ChannelSourceManager;
import io.github.dsheirer.source.tuner.manager.HeterodyneChannelSourceManager;
import io.github.dsheirer.source.tuner.manager.PolyphaseChannelSourceManager;
import org.slf4j.Logger;
import org.slf4j.LoggerFactory;

/**
 * Tuner provides an interface to a software or hardware tuner controller that provides I/Q sample data coupled with a
 * channel source manager to provide access to Digital Drop Channel (DDC) resources.
 */
public abstract class Tuner implements ISourceEventProcessor
{
    private final static Logger mLog = LoggerFactory.getLogger(Tuner.class);

    private Broadcaster<TunerEvent> mTunerEventBroadcaster = new Broadcaster<>();
    private ChannelSourceManager mChannelSourceManager;
    private TunerController mTunerController;
    private TunerFrequencyErrorMonitor mTunerFrequencyErrorMonitor;
    protected String mName;

    public Tuner(String name, TunerController tunerController)
    {
        mName = name;
        mTunerController = tunerController;
        //Register to receive frequency and sample rate change notifications
        mTunerController.addListener(this::process);

        mTunerFrequencyErrorMonitor = new TunerFrequencyErrorMonitor(this);
        mTunerFrequencyErrorMonitor.start();
    }

    public Tuner(String name, TunerController tunerController)
    {
        mName = name;
        mTunerController = tunerController;
        //Register to receive frequency and sample rate change notifications
        mTunerController.addListener(this::process);

        mTunerFrequencyErrorMonitor = new TunerFrequencyErrorMonitor(this);
        mTunerFrequencyErrorMonitor.start();
    }

    /**
     * Abstract tuner class.
     * @param name of the tuner
     * @param tunerController for the tuner
     * @param userPreferences to discover preferred channelizer type
     */
    public Tuner(String name, TunerController tunerController, UserPreferences userPreferences)
    {
        this(name, tunerController);

        ChannelizerType channelizerType = userPreferences.getTunerPreference().getChannelizerType();
        if(channelizerType == ChannelizerType.POLYPHASE)
        {
<<<<<<< HEAD
            setChannelSourceManager(new PolyphaseChannelSourceManager(mTunerController, name));
        }
        else if(channelizerType == ChannelizerType.HETERODYNE)
        {
            setChannelSourceManager(new HeterodyneChannelSourceManager(mTunerController, name));
=======
            setChannelSourceManager(new PolyphaseChannelSourceManager(mTunerController));
        }
        else if(channelizerType == ChannelizerType.HETERODYNE)
        {
            setChannelSourceManager(new HeterodyneChannelSourceManager(mTunerController));
>>>>>>> 03a5d71a
        }
        else
        {
            throw new IllegalArgumentException("Unrecognized channelizer type: " + channelizerType);
        }
    }

    /**
     * Sets the channel source manager
     * @param manager to use
     */
    protected void setChannelSourceManager(ChannelSourceManager manager)
    {
        mChannelSourceManager = manager;

        //Register to receive channel count change notifications
        mChannelSourceManager.addSourceEventListener(this::process);
    }

    @Override
    public void process(SourceEvent event)
    {
        switch(event.getEvent())
        {
            case NOTIFICATION_CHANNEL_COUNT_CHANGE:
                broadcast(new TunerEvent(Tuner.this, Event.CHANNEL_COUNT));
                break;
            case NOTIFICATION_FREQUENCY_CHANGE:
                broadcast(new TunerEvent(Tuner.this, Event.FREQUENCY_UPDATED));
                break;
            case NOTIFICATION_FREQUENCY_CORRECTION_CHANGE:
                broadcast(new TunerEvent(Tuner.this, Event.FREQUENCY_ERROR_UPDATED));
                break;
            case NOTIFICATION_SAMPLE_RATE_CHANGE:
                broadcast(new TunerEvent(Tuner.this, Event.SAMPLE_RATE_UPDATED));
                break;
            case NOTIFICATION_FREQUENCY_AND_SAMPLE_RATE_LOCKED:
            case NOTIFICATION_FREQUENCY_AND_SAMPLE_RATE_UNLOCKED:
                broadcast(new TunerEvent(Tuner.this, Event.LOCK_STATE_CHANGE));
                break;
            case NOTIFICATION_MEASURED_FREQUENCY_ERROR_SYNC_LOCKED:
                mTunerFrequencyErrorMonitor.receive(event);
                break;
            case NOTIFICATION_RECORDING_FILE_LOADED:
                //ignore
                break;
            default:
                mLog.debug("Unrecognized Source Event: " + event.toString());
                break;
        }
    }

    /**
     * Source Manager.  Provides access to registering for complex buffer samples and source event notifications.
     */
    public ChannelSourceManager getChannelSourceManager()
    {
        return mChannelSourceManager;
    }

    /**
     * Tuner controller.
     */
    public TunerController getTunerController()
    {
        return mTunerController;
    }

    /**
     * Name for this tuner
     */
    public String toString()
    {
        return mName;
    }

    /**
     * Dispose and prepare for shutdown
     */
    public void dispose()
    {
        getTunerController().dispose();
    }

    /**
     * Sets the name for this tuner
     */
    public void setName(String name)
    {
        mName = name;
    }

    /**
     * Unique identifier for this tuner, used to lookup a tuner configuration from the settings manager.
     *
     * @return - unique identifier like a serial number, or a usb bus location or ip address and port.  Return some
     * form of unique identification that allows this tuner to be identified from among the same types of tuners.
     */
    public abstract String getUniqueID();

    /**
     * @return - tuner class enum entry
     */
    public abstract TunerClass getTunerClass();

    /**
     * @return - tuner type enum entry
     */
    public abstract TunerType getTunerType();

    /**
     * Name of this tuner object
     *
     * @return - string name of this tuner object
     */
    public String getName()
    {
        return mName;
    }

    /**
     * Sample size in bits
     */
    public abstract double getSampleSize();

    /**
     * Registers the listener
     */
    public void addTunerChangeListener(Listener<TunerEvent> listener)
    {
        mTunerEventBroadcaster.addListener(listener);
    }

    /**
     * Removes the registered listener
     */
    public void removeTunerChangeListener(Listener<TunerEvent> listener)
    {
        mTunerEventBroadcaster.removeListener(listener);
    }

    /**
     * Broadcasts the tuner change event
     */
    protected void broadcast(TunerEvent tunerEvent)
    {
        mTunerEventBroadcaster.broadcast(tunerEvent);
    }
}<|MERGE_RESOLUTION|>--- conflicted
+++ resolved
@@ -46,6 +46,7 @@
     private TunerFrequencyErrorMonitor mTunerFrequencyErrorMonitor;
     protected String mName;
 
+
     public Tuner(String name, TunerController tunerController)
     {
         mName = name;
@@ -57,17 +58,6 @@
         mTunerFrequencyErrorMonitor.start();
     }
 
-    public Tuner(String name, TunerController tunerController)
-    {
-        mName = name;
-        mTunerController = tunerController;
-        //Register to receive frequency and sample rate change notifications
-        mTunerController.addListener(this::process);
-
-        mTunerFrequencyErrorMonitor = new TunerFrequencyErrorMonitor(this);
-        mTunerFrequencyErrorMonitor.start();
-    }
-
     /**
      * Abstract tuner class.
      * @param name of the tuner
@@ -81,19 +71,11 @@
         ChannelizerType channelizerType = userPreferences.getTunerPreference().getChannelizerType();
         if(channelizerType == ChannelizerType.POLYPHASE)
         {
-<<<<<<< HEAD
-            setChannelSourceManager(new PolyphaseChannelSourceManager(mTunerController, name));
+            setChannelSourceManager(new PolyphaseChannelSourceManager(mTunerController,mName));
         }
         else if(channelizerType == ChannelizerType.HETERODYNE)
         {
-            setChannelSourceManager(new HeterodyneChannelSourceManager(mTunerController, name));
-=======
-            setChannelSourceManager(new PolyphaseChannelSourceManager(mTunerController));
-        }
-        else if(channelizerType == ChannelizerType.HETERODYNE)
-        {
-            setChannelSourceManager(new HeterodyneChannelSourceManager(mTunerController));
->>>>>>> 03a5d71a
+            setChannelSourceManager(new HeterodyneChannelSourceManager(mTunerController,mName));
         }
         else
         {
