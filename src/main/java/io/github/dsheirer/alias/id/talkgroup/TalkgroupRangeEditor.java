--- conflicted
+++ resolved
@@ -1,7 +1,7 @@
 /*
  * ******************************************************************************
  * sdrtrunk
- * Copyright (C) 2014-2019 Dennis Sheirer
+ * Copyright (C) 2014-2018 Dennis Sheirer
  *
  * This program is free software: you can redistribute it and/or modify
  * it under the terms of the GNU General Public License as published by
@@ -89,25 +89,13 @@
 
         add(new JLabel("Min:"));
 
-<<<<<<< HEAD
-        mMinTalkgroupField = new JFormattedTextField();
-        mMinTalkgroupField.setColumns(10);
-        mMinTalkgroupField.setValue(0);
-=======
         mMinTalkgroupField = new JFormattedTextField(mMaskFormatter);
->>>>>>> 4e92a6e3
         mMinTalkgroupField.getDocument().addDocumentListener(this);
         add(mMinTalkgroupField, "growx,push");
 
         add(new JLabel("Max:"));
 
-<<<<<<< HEAD
-        mMaxTalkgroupField = new JFormattedTextField();
-        mMaxTalkgroupField.setColumns(10);
-        mMaxTalkgroupField.setValue(0);
-=======
         mMaxTalkgroupField = new JFormattedTextField(mMaskFormatter);
->>>>>>> 4e92a6e3
         mMaxTalkgroupField.getDocument().addDocumentListener(this);
         add(mMaxTalkgroupField, "growx,push");
 
@@ -188,11 +176,6 @@
 
         if(talkgroupRange != null)
         {
-<<<<<<< HEAD
-            mComboProtocol.setSelectedItem(talkgroupRange.getProtocol());
-            mMinTalkgroupField.setValue(talkgroupRange.getMinTalkgroup());
-            mMaxTalkgroupField.setValue(talkgroupRange.getMaxTalkgroup());
-=======
             mComboProtocol.getModel().setSelectedItem(talkgroupRange.getProtocol());
             String minFormatted = TalkgroupFormatter.format(talkgroupRange.getProtocol(), talkgroupRange.getMinTalkgroup());
             mMinTalkgroupField.setValue(minFormatted);
@@ -204,7 +187,6 @@
             mComboProtocol.getModel().setSelectedItem(Protocol.UNKNOWN);
             mMinTalkgroupField.setValue(TalkgroupFormatter.format(getCurrentProtocol(), 0));
             mMaxTalkgroupField.setValue(TalkgroupFormatter.format(getCurrentProtocol(), 0));
->>>>>>> 4e92a6e3
         }
 
         setModified(false);
