--- conflicted
+++ resolved
@@ -41,11 +41,7 @@
 public class RadioFormatter
 {
     private final static Logger mLog = LoggerFactory.getLogger(RadioFormatter.class);
-<<<<<<< HEAD
-    private static Map<Protocol,AbstractIntegerFormatter> mFormatterMap = new HashMap<>();
-=======
-    private static Map<Protocol,IntegerFormatter> mFormatterMap = new EnumMap<>(Protocol.class);
->>>>>>> 39f6d6c8
+    private static Map<Protocol,AbstractIntegerFormatter> mFormatterMap = new EnumMap<>(Protocol.class);
 
     static
     {
