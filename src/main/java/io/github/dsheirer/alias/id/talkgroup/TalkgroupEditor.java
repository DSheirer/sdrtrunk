/*
 * ******************************************************************************
 * sdrtrunk
 * Copyright (C) 2014-2019 Dennis Sheirer
 *
 * This program is free software: you can redistribute it and/or modify
 * it under the terms of the GNU General Public License as published by
 * the Free Software Foundation, either version 3 of the License, or
 * (at your option) any later version.
 *
 * This program is distributed in the hope that it will be useful,
 * but WITHOUT ANY WARRANTY; without even the implied warranty of
 * MERCHANTABILITY or FITNESS FOR A PARTICULAR PURPOSE.  See the
 * GNU General Public License for more details.
 *
 * You should have received a copy of the GNU General Public License
 * along with this program.  If not, see <http://www.gnu.org/licenses/>
 * *****************************************************************************
 */
package io.github.dsheirer.alias.id.talkgroup;

import io.github.dsheirer.alias.id.AliasID;
import io.github.dsheirer.gui.editor.DocumentListenerEditor;
import io.github.dsheirer.protocol.Protocol;
import net.miginfocom.swing.MigLayout;
import org.slf4j.Logger;
import org.slf4j.LoggerFactory;

import javax.swing.DefaultComboBoxModel;
import javax.swing.JComboBox;
import javax.swing.JFormattedTextField;
import javax.swing.JFrame;
import javax.swing.JLabel;
import javax.swing.JOptionPane;
import javax.swing.JPanel;
import javax.swing.text.MaskFormatter;
import java.awt.Color;
import java.awt.Cursor;
import java.awt.Dimension;
import java.awt.EventQueue;
import java.awt.event.ActionEvent;
import java.awt.event.ActionListener;
import java.awt.event.MouseAdapter;
import java.awt.event.MouseEvent;
import java.text.ParseException;

public class TalkgroupEditor extends DocumentListenerEditor<AliasID>
{
    private final static Logger mLog = LoggerFactory.getLogger(TalkgroupEditor.class);
    private static final long serialVersionUID = 1L;

    private static final String VALID_CHARACTERS_FOR_ASTERISK_MASKS = "0123456789 ";
    private MaskFormatter mMaskFormatter = new MaskFormatter();
    private JComboBox<Protocol> mComboProtocol;
    private JFormattedTextField mTalkgroupField;


    public TalkgroupEditor(AliasID aliasID)
    {
        initGUI();
        setItem(aliasID);
    }

    private void initGUI()
    {
        setLayout(new MigLayout("fill,wrap 2", "[right][left]", "[][]"));

        add(new JLabel("Protocol:"));

        mComboProtocol = new JComboBox<>();

        DefaultComboBoxModel<Protocol> model = new DefaultComboBoxModel<>();

        for(Protocol protocol : Protocol.TALKGROUP_PROTOCOLS)
        {
            model.addElement(protocol);
        }

        mComboProtocol.setModel(model);
        mComboProtocol.addActionListener(new ActionListener()
        {
            @Override
            public void actionPerformed(ActionEvent e)
            {
                Protocol protocol = (Protocol)mComboProtocol.getSelectedItem();
                updateEditor(protocol);
                setModified(true);
            }
        });

        add(mComboProtocol);

        add(new JLabel("Value:"));

<<<<<<< HEAD
        mTalkgroupField = new JFormattedTextField();
        mTalkgroupField.setColumns(10);
        mTalkgroupField.setValue(0);
=======
        mTalkgroupField = new JFormattedTextField(mMaskFormatter);
>>>>>>> 4e92a6e3
        mTalkgroupField.getDocument().addDocumentListener(this);
        add(mTalkgroupField, "growx,push");

        JLabel help = new JLabel("Help ...");
        help.setForeground(Color.BLUE.brighter());
        help.setCursor(new Cursor(Cursor.HAND_CURSOR));
        help.addMouseListener(new MouseAdapter()
        {
            @Override
            public void mouseClicked(MouseEvent e)
            {
                TalkgroupFormat talkgroupFormat = TalkgroupFormat.get(getCurrentProtocol());
                JOptionPane.showMessageDialog(TalkgroupEditor.this,
                    talkgroupFormat.getValidRangeHelpText(), "Help", JOptionPane.INFORMATION_MESSAGE);
            }
        });
        add(help, "align left");
    }

    private void updateEditor(Protocol protocol)
    {
        TalkgroupFormat mask = TalkgroupFormat.get(protocol);
        int currentValue = 0;
        Talkgroup talkgroup = getTalkgroup();

        if(talkgroup != null)
        {
            currentValue = talkgroup.getValue();
        }

        try
        {
            mTalkgroupField.setValue(null);
            mTalkgroupField.setToolTipText(mask.getValidRangeHelpText());
            mMaskFormatter.setMask(mask.getMask());
            if(mask.getMask().contains("*"))
            {
                mMaskFormatter.setValidCharacters(VALID_CHARACTERS_FOR_ASTERISK_MASKS);
            }
            mTalkgroupField.setValue(TalkgroupFormatter.format(protocol, currentValue));
        }
        catch(ParseException pe)
        {
            mLog.error("Error applying talkgroup editor mask to mask formatter [" + mask.getMask() + "]");
        }
    }

    private Protocol getCurrentProtocol()
    {
        return mComboProtocol.getItemAt(mComboProtocol.getSelectedIndex());
    }

    /**
     * Current talkgroup alias id
     */
    public Talkgroup getTalkgroup()
    {
        if(getItem() instanceof Talkgroup)
        {
            return (Talkgroup)getItem();
        }

        return null;
    }

    @Override
    public void setItem(AliasID aliasID)
    {
        super.setItem(aliasID);

        Talkgroup talkgroup = getTalkgroup();

        if(talkgroup != null)
        {
<<<<<<< HEAD
            mComboProtocol.setSelectedItem(talkgroup.getProtocol());
            mTalkgroupField.setValue(talkgroup.getValue());
=======
            Protocol currentProtocol = getCurrentProtocol();
            if(currentProtocol == talkgroup.getProtocol())
            {
                updateEditor(talkgroup.getProtocol());
            }
            mComboProtocol.getModel().setSelectedItem(talkgroup.getProtocol());

            String formatted = TalkgroupFormatter.format(talkgroup.getProtocol(), talkgroup.getValue());
            mTalkgroupField.setValue(formatted);
        }
        else
        {
            mComboProtocol.getModel().setSelectedItem(Protocol.UNKNOWN);
            mTalkgroupField.setValue(TalkgroupFormatter.format(getCurrentProtocol(), 0));
>>>>>>> 4e92a6e3
        }

        setModified(false);

        repaint();
    }

    @Override
    public void save()
    {
        Talkgroup talkgroup = getTalkgroup();

        if(talkgroup != null)
        {
            Protocol protocol = mComboProtocol.getItemAt(mComboProtocol.getSelectedIndex());

            int value = -1;

            try
            {
                value = TalkgroupFormatter.parse(protocol, mTalkgroupField.getText());
            }
            catch(ParseException pe)
            {
                //ignore ... value is still -1 and outside valid value range
            }

            TalkgroupFormat mask = TalkgroupFormat.get(protocol);

            //Check for valid value within range ... notify user but allow value to persist
            if(value < mask.getMinimumValidValue() || value > mask.getMaximumValidValue())
            {
                String message = "Invalid value [" + mTalkgroupField.getText() + "].  " + protocol.name() +
                    " valid range is [" + mask.getValidRangeDescription() + "]";

                JOptionPane.showMessageDialog(TalkgroupEditor.this, message, "Invalid Talkgroup Value",
                    JOptionPane.ERROR_MESSAGE);
            }
            else
            {
                talkgroup.setValue(value);
            }

            talkgroup.setProtocol(protocol);
        }

        setModified(false);
    }

    public static void main(String[] args)
    {
        Talkgroup talkgroup = new Talkgroup();
        talkgroup.setProtocol(Protocol.APCO25);
        talkgroup.setValue(12345678 );

        JFrame frame = new JFrame("Talkgroup Editor");
        frame.setSize(new Dimension(500, 400));
        frame.setDefaultCloseOperation(JFrame.EXIT_ON_CLOSE);
        JPanel panel = new JPanel();
        TalkgroupEditor talkgroupEditor = new TalkgroupEditor(null);
        panel.add(talkgroupEditor);
        frame.setContentPane(panel);

        EventQueue.invokeLater(new Runnable()
        {
            @Override
            public void run()
            {
                frame.setVisible(true);
                talkgroupEditor.setItem(talkgroup);
            }
        });
    }
}<|MERGE_RESOLUTION|>--- conflicted
+++ resolved
@@ -92,13 +92,7 @@
 
         add(new JLabel("Value:"));
 
-<<<<<<< HEAD
-        mTalkgroupField = new JFormattedTextField();
-        mTalkgroupField.setColumns(10);
-        mTalkgroupField.setValue(0);
-=======
         mTalkgroupField = new JFormattedTextField(mMaskFormatter);
->>>>>>> 4e92a6e3
         mTalkgroupField.getDocument().addDocumentListener(this);
         add(mTalkgroupField, "growx,push");
 
@@ -173,10 +167,6 @@
 
         if(talkgroup != null)
         {
-<<<<<<< HEAD
-            mComboProtocol.setSelectedItem(talkgroup.getProtocol());
-            mTalkgroupField.setValue(talkgroup.getValue());
-=======
             Protocol currentProtocol = getCurrentProtocol();
             if(currentProtocol == talkgroup.getProtocol())
             {
@@ -191,7 +181,6 @@
         {
             mComboProtocol.getModel().setSelectedItem(Protocol.UNKNOWN);
             mTalkgroupField.setValue(TalkgroupFormatter.format(getCurrentProtocol(), 0));
->>>>>>> 4e92a6e3
         }
 
         setModified(false);
@@ -240,29 +229,4 @@
 
         setModified(false);
     }
-
-    public static void main(String[] args)
-    {
-        Talkgroup talkgroup = new Talkgroup();
-        talkgroup.setProtocol(Protocol.APCO25);
-        talkgroup.setValue(12345678 );
-
-        JFrame frame = new JFrame("Talkgroup Editor");
-        frame.setSize(new Dimension(500, 400));
-        frame.setDefaultCloseOperation(JFrame.EXIT_ON_CLOSE);
-        JPanel panel = new JPanel();
-        TalkgroupEditor talkgroupEditor = new TalkgroupEditor(null);
-        panel.add(talkgroupEditor);
-        frame.setContentPane(panel);
-
-        EventQueue.invokeLater(new Runnable()
-        {
-            @Override
-            public void run()
-            {
-                frame.setVisible(true);
-                talkgroupEditor.setItem(talkgroup);
-            }
-        });
-    }
 }