--- conflicted
+++ resolved
@@ -70,12 +70,9 @@
     private static ImageIcon MUTED_ICON = IconModel.getScaledIcon("images/audio_muted.png", 20);
     private static ImageIcon UNMUTED_ICON = IconModel.getScaledIcon("images/audio_unmuted.png", 20);
 
-<<<<<<< HEAD
-
-    private IconManager mIconManager;
-=======
+    // private IconManager mIconManager;
     private IconModel mIconModel;
->>>>>>> a1e8c761
+
     private SettingsManager mSettingsManager;
     private SourceManager mSourceManager;
     private IAudioController mController;
