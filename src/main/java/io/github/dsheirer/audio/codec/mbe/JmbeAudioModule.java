--- conflicted
+++ resolved
@@ -244,14 +244,5 @@
             mAudioCodec = null;
         }
     }
-<<<<<<< HEAD
-
-    @Override
-    public void dispose()
-    {
-        super.dispose();
-        mAudioCodec = null;
-    }
-=======
->>>>>>> 88f124af
+
 }