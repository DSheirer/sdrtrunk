/*
 *
 *  * ******************************************************************************
 *  * Copyright (C) 2014-2019 Dennis Sheirer
 *  *
 *  * This program is free software: you can redistribute it and/or modify
 *  * it under the terms of the GNU General Public License as published by
 *  * the Free Software Foundation, either version 3 of the License, or
 *  * (at your option) any later version.
 *  *
 *  * This program is distributed in the hope that it will be useful,
 *  * but WITHOUT ANY WARRANTY; without even the implied warranty of
 *  * MERCHANTABILITY or FITNESS FOR A PARTICULAR PURPOSE.  See the
 *  * GNU General Public License for more details.
 *  *
 *  * You should have received a copy of the GNU General Public License
 *  * along with this program.  If not, see <http://www.gnu.org/licenses/>
 *  * *****************************************************************************
 *
 *
 */
package io.github.dsheirer.module.decode.p25;

import io.github.dsheirer.controller.channel.Channel;
import io.github.dsheirer.controller.channel.Channel.ChannelType;
import io.github.dsheirer.controller.channel.ChannelEvent;
import io.github.dsheirer.controller.channel.ChannelEvent.Event;
import io.github.dsheirer.controller.channel.ChannelGrantEvent;
import io.github.dsheirer.controller.channel.IChannelEventListener;
import io.github.dsheirer.controller.channel.IChannelEventProvider;
import io.github.dsheirer.identifier.Identifier;
import io.github.dsheirer.identifier.IdentifierCollection;
import io.github.dsheirer.identifier.MutableIdentifierCollection;
import io.github.dsheirer.identifier.Role;
import io.github.dsheirer.identifier.scramble.ScrambleParameterIdentifier;
import io.github.dsheirer.message.IMessage;
import io.github.dsheirer.message.IMessageListener;
import io.github.dsheirer.module.Module;
import io.github.dsheirer.module.decode.DecoderType;
import io.github.dsheirer.module.decode.config.DecodeConfiguration;
import io.github.dsheirer.module.decode.event.DecodeEvent;
import io.github.dsheirer.module.decode.event.DecodeEventType;
import io.github.dsheirer.module.decode.event.IDecodeEvent;
import io.github.dsheirer.module.decode.event.IDecodeEventProvider;
import io.github.dsheirer.module.decode.p25.identifier.channel.APCO25Channel;
import io.github.dsheirer.module.decode.p25.identifier.channel.APCO25ExplicitChannel;
import io.github.dsheirer.module.decode.p25.identifier.channel.P25Channel;
import io.github.dsheirer.module.decode.p25.identifier.channel.P25P2Channel;
import io.github.dsheirer.module.decode.p25.identifier.channel.P25P2ExplicitChannel;
import io.github.dsheirer.module.decode.p25.phase1.DecodeConfigP25Phase1;
import io.github.dsheirer.module.decode.p25.phase1.message.pdu.ambtc.osp.AMBTCNetworkStatusBroadcast;
import io.github.dsheirer.module.decode.p25.phase1.message.tsbk.Opcode;
import io.github.dsheirer.module.decode.p25.phase1.message.tsbk.standard.osp.NetworkStatusBroadcast;
import io.github.dsheirer.module.decode.p25.phase2.DecodeConfigP25Phase2;
import io.github.dsheirer.module.decode.p25.phase2.enumeration.ScrambleParameters;
import io.github.dsheirer.module.decode.p25.reference.ServiceOptions;
import io.github.dsheirer.sample.Listener;
import io.github.dsheirer.source.config.SourceConfigTuner;
import org.slf4j.Logger;
import org.slf4j.LoggerFactory;

import java.util.ArrayList;
import java.util.Collections;
import java.util.List;
import java.util.Map;
import java.util.Objects;
import java.util.Queue;
import java.util.concurrent.ConcurrentHashMap;
import java.util.concurrent.ConcurrentLinkedQueue;

/**
 * Monitors channel grant and channel grant update messages to allocate traffic channels to capture
 * traffic channel activity.
 *
 * Creates and reuses a limited set of Channel instances each with a TRAFFIC channel type.  Since each of
 * the traffic channels will be using the same decoder type and configuration options, we reuse each of the
 * channel instances to allow the ChannelProcessingManager to reuse a cached set of processing chains that
 * are created as each channel is activated.
 *
 * Each traffic channel is activated by sending a ChannelEvent via the channel model.  The channel processing
 * manager receives the activation request.  If successful, a processing chain is activated for the traffic
 * channel.  Otherwise, a channel event is broadcast indicating that the channel could not be activated.  On
 * teardown of an activated traffic channel, a channel event is broadcast to indicate the traffic channels
 * is no longer active.
 *
 * This manager monitors channel events watching for events related to managed traffic channels.
 */
public class P25TrafficChannelManager extends Module implements IDecodeEventProvider, IChannelEventListener,
    IChannelEventProvider, IMessageListener
{
    private final static Logger mLog = LoggerFactory.getLogger(P25TrafficChannelManager.class);
    public static final String CHANNEL_START_REJECTED = "CHANNEL START REJECTED";
    public static final String MAX_TRAFFIC_CHANNELS_EXCEEDED = "MAX TRAFFIC CHANNELS EXCEEDED";

    private Queue<Channel> mAvailablePhase1TrafficChannelQueue = new ConcurrentLinkedQueue<>();
    private List<Channel> mManagedPhase1TrafficChannels;
    private Queue<Channel> mAvailablePhase2TrafficChannelQueue = new ConcurrentLinkedQueue<>();
    private List<Channel> mManagedPhase2TrafficChannels;

    private Map<APCO25Channel,Channel> mAllocatedTrafficChannelMap = new ConcurrentHashMap<>();
    private Map<APCO25Channel,P25ChannelGrantEvent> mChannelGrantEventMap = new ConcurrentHashMap<>();

    private Listener<ChannelEvent> mChannelEventListener;
    private Listener<IDecodeEvent> mDecodeEventListener;

    private TrafficChannelTeardownMonitor mTrafficChannelTeardownMonitor = new TrafficChannelTeardownMonitor();
    private Channel mParentChannel;
    private ScrambleParameters mPhase2ScrambleParameters;
    private Listener<IMessage> mMessageListener;

    private boolean mIgnoreDataCalls;

    /**
     * Monitors call events and allocates traffic decoder channels in response
     * to traffic channel allocation call events.  Manages a pool of reusable
     * traffic channel allocations.
     *
     * @param parentChannel that owns this traffic channel manager
     */
    public P25TrafficChannelManager(Channel parentChannel)
    {
        mParentChannel = parentChannel;

        if(parentChannel.getDecodeConfiguration() instanceof DecodeConfigP25Phase1)
        {
            mIgnoreDataCalls = ((DecodeConfigP25Phase1)parentChannel.getDecodeConfiguration()).getIgnoreDataCalls();
        }
<<<<<<< HEAD

        createPhase1TrafficChannels();
        createPhase2TrafficChannels();
=======
>>>>>>> e187d34f
    }

    /**
     * Creates up to the maximum number of traffic channels for use in allocating traffic channels.
     *
     * Note: this method uses lazy initialization and will only create the channels once.  Subsequent calls will be ignored.
     */
    private void createPhase1TrafficChannels()
    {
        if(mManagedPhase1TrafficChannels == null)
        {
            DecodeConfiguration decodeConfiguration = mParentChannel.getDecodeConfiguration();
            List<Channel> trafficChannelList = new ArrayList<>();

            if(decodeConfiguration instanceof DecodeConfigP25Phase1)
            {
                DecodeConfigP25Phase1 p25DecodeConfig = (DecodeConfigP25Phase1)decodeConfiguration;

                int maxTrafficChannels = p25DecodeConfig.getTrafficChannelPoolSize();

                if(maxTrafficChannels > 0)
                {
                    for(int x = 0; x < maxTrafficChannels; x++)
                    {
                        Channel trafficChannel = new Channel("TRAFFIC", ChannelType.TRAFFIC);
                        trafficChannel.setAliasListName(mParentChannel.getAliasListName());
                        trafficChannel.setSystem(mParentChannel.getSystem());
                        trafficChannel.setSite(mParentChannel.getSite());
                        trafficChannel.setDecodeConfiguration(p25DecodeConfig);
                        trafficChannel.setEventLogConfiguration(mParentChannel.getEventLogConfiguration());
                        trafficChannel.setRecordConfiguration(mParentChannel.getRecordConfiguration());
                        trafficChannelList.add(trafficChannel);
                    }
                }
            }

            mAvailablePhase1TrafficChannelQueue.addAll(trafficChannelList);
            mManagedPhase1TrafficChannels = Collections.unmodifiableList(trafficChannelList);
        }
    }
<<<<<<< HEAD

    /**
     * Creates up to the maximum number of traffic channels for use in allocating traffic channels.
     *
     * Note: this method uses lazy initialization and will only create the channels once.  Subsequent calls will be ignored.
     */
    private void createPhase2TrafficChannels()
    {
        if(mManagedPhase2TrafficChannels == null)
        {
            DecodeConfiguration decodeConfiguration = mParentChannel.getDecodeConfiguration();
            List<Channel> trafficChannelList = new ArrayList<>();

            if(decodeConfiguration instanceof DecodeConfigP25Phase1)
            {
                DecodeConfigP25Phase1 p25DecodeConfig = (DecodeConfigP25Phase1)decodeConfiguration;

                int maxTrafficChannels = p25DecodeConfig.getTrafficChannelPoolSize();

=======

    /**
     * Creates up to the maximum number of traffic channels for use in allocating traffic channels.
     *
     * Note: this method uses lazy initialization and will only create the channels once.  Subsequent calls will be ignored.
     */
    private void createPhase2TrafficChannels()
    {
        if(mManagedPhase2TrafficChannels == null)
        {
            DecodeConfiguration decodeConfiguration = mParentChannel.getDecodeConfiguration();
            List<Channel> trafficChannelList = new ArrayList<>();

            if(decodeConfiguration instanceof DecodeConfigP25Phase1)
            {
                DecodeConfigP25Phase1 p25DecodeConfig = (DecodeConfigP25Phase1)decodeConfiguration;

                int maxTrafficChannels = p25DecodeConfig.getTrafficChannelPoolSize();

>>>>>>> e187d34f
                if(maxTrafficChannels > 0)
                {
                    for(int x = 0; x < maxTrafficChannels; x++)
                    {
                        Channel trafficChannel = new Channel("TRAFFIC", ChannelType.TRAFFIC);
                        trafficChannel.setAliasListName(mParentChannel.getAliasListName());
                        trafficChannel.setSystem(mParentChannel.getSystem());
                        trafficChannel.setSite(mParentChannel.getSite());
                        trafficChannel.setDecodeConfiguration(new DecodeConfigP25Phase2());
                        trafficChannel.setEventLogConfiguration(mParentChannel.getEventLogConfiguration());
                        trafficChannel.setRecordConfiguration(mParentChannel.getRecordConfiguration());
                        trafficChannelList.add(trafficChannel);
                    }
                }
            }

            mAvailablePhase2TrafficChannelQueue.addAll(trafficChannelList);
            mManagedPhase2TrafficChannels = Collections.unmodifiableList(trafficChannelList);
        }
    }

    /**
     * Broadcasts an initial or update decode event to any registered listener.
     */
    public void broadcast(DecodeEvent decodeEvent)
    {
        if(mDecodeEventListener != null)
        {
            mDecodeEventListener.receive(decodeEvent);
        }
    }

    /**
     * Processes channel grants to allocate traffic channels and track overall channel usage.  Generates
     * decode events for each new channel that is allocated.
     *
     * @param apco25Channel for the traffic channel
     * @param serviceOptions for the traffic channel - optional can be null
     * @param identifierCollection associated with the channel grant
     * @param opcode to identify the call type for the event description
     */
    public void processChannelGrant(APCO25Channel apco25Channel, ServiceOptions serviceOptions,
                                    IdentifierCollection identifierCollection, Opcode opcode, long timestamp)
    {
        if(apco25Channel.isTDMAChannel())
        {
            if(apco25Channel.getTimeslotCount() == 2)
            {
<<<<<<< HEAD
                //Data channels may be granted as a phase 2 channel grant but are still phase 1 channels
                if(opcode.isDataChannelGrant())
                {
                    APCO25Channel phase1Channel = convertPhase2ToPhase1(apco25Channel);
                    processPhase1ChannelGrant(phase1Channel, serviceOptions, identifierCollection, opcode, timestamp);
                }
                else
                {
                    processPhase2ChannelGrant(apco25Channel, serviceOptions, identifierCollection, opcode, timestamp);
                }
=======
                processPhase2ChannelGrant(apco25Channel, serviceOptions, identifierCollection, opcode, timestamp);
>>>>>>> e187d34f
            }
            else
            {
                mLog.warn("Cannot process TDMA channel grant - unrecognized timeslot count: " +
                    apco25Channel.getTimeslotCount());
            }
        }
        else
        {
            processPhase1ChannelGrant(apco25Channel, serviceOptions, identifierCollection, opcode, timestamp);
        }
    }

    /**
     * Processes Phase 1 channel grants to allocate traffic channels and track overall channel usage.  Generates
     * decode events for each new channel that is allocated.
     *
     * @param apco25Channel for the traffic channel
     * @param serviceOptions for the traffic channel - optional can be null
     * @param identifierCollection associated with the channel grant
     * @param opcode to identify the call type for the event description
     */
    private void processPhase1ChannelGrant(APCO25Channel apco25Channel, ServiceOptions serviceOptions,
                                    IdentifierCollection identifierCollection, Opcode opcode, long timestamp)
    {
<<<<<<< HEAD
=======
        //This will only happen on the first call
        createPhase1TrafficChannels();

        P25ChannelGrantEvent event = mChannelGrantEventMap.get(apco25Channel);

        if(event != null && isSameCall(identifierCollection, event.getIdentifierCollection()))
        {
            Identifier from = getIdentifier(identifierCollection, Role.FROM);

            if(from != null)
            {
                Identifier currentFrom = getIdentifier(event.getIdentifierCollection(), Role.FROM);
                if(currentFrom != null && !Objects.equals(from, currentFrom))
                {
                    event.end(timestamp);

                    P25ChannelGrantEvent continuationGrantEvent = P25ChannelGrantEvent.builder(timestamp, serviceOptions)
                        .channel(apco25Channel)
                        .eventDescription(getEventType(opcode, serviceOptions).toString() + " - Continue")
                        .details("CHANNEL GRANT " + (serviceOptions != null ? serviceOptions : "UNKNOWN SERVICE OPTIONS"))
                        .identifiers(identifierCollection)
                        .build();

                    mChannelGrantEventMap.put(apco25Channel, continuationGrantEvent);
                    broadcast(continuationGrantEvent);
                }
            }

            //update the ending timestamp so that the duration value is correctly calculated
            event.update(timestamp);
            broadcast(event);

            //Even though we have an event, the initial channel grant may have been rejected.  Check to see if there
            //is a traffic channel allocated.  If not, allocate one and update the event description.
            if(!mAllocatedTrafficChannelMap.containsKey(apco25Channel) &&
                !(mIgnoreDataCalls && opcode == Opcode.OSP_SNDCP_DATA_CHANNEL_GRANT))
            {
                Channel trafficChannel = mAvailablePhase1TrafficChannelQueue.poll();

                if(trafficChannel != null)
                {
                    event.setEventDescription(getEventType(opcode, serviceOptions).toString());
                    event.setDetails("CHANNEL GRANT " + (serviceOptions != null ? serviceOptions : "UNKNOWN SERVICE OPTIONS"));
                    event.setChannelDescriptor(apco25Channel);
                    broadcast(event);
                    SourceConfigTuner sourceConfig = new SourceConfigTuner();
                    sourceConfig.setFrequency(apco25Channel.getDownlinkFrequency());
                    trafficChannel.setSourceConfiguration(sourceConfig);
                    mAllocatedTrafficChannelMap.put(apco25Channel, trafficChannel);
                    broadcast(new ChannelGrantEvent(trafficChannel, Event.REQUEST_ENABLE, apco25Channel, identifierCollection));
                }
            }

            return;
        }

        if(mIgnoreDataCalls && opcode == Opcode.OSP_SNDCP_DATA_CHANNEL_GRANT)
        {
            P25ChannelGrantEvent channelGrantEvent = P25ChannelGrantEvent.builder(timestamp, serviceOptions)
                .channel(apco25Channel)
                .eventDescription(getEventType(opcode, serviceOptions).toString() + " - Ignored")
                .details("DATA CALL IGNORED: " + (serviceOptions != null ? serviceOptions : "UNKNOWN SERVICE OPTIONS"))
                .identifiers(identifierCollection)
                .build();

            mChannelGrantEventMap.put(apco25Channel, channelGrantEvent);

            broadcast(channelGrantEvent);
            return;
        }

        P25ChannelGrantEvent channelGrantEvent = P25ChannelGrantEvent.builder(timestamp, serviceOptions)
            .channel(apco25Channel)
            .eventDescription(getEventType(opcode, serviceOptions).toString())
            .details("CHANNEL GRANT " + (serviceOptions != null ? serviceOptions : "UNKNOWN SERVICE OPTIONS"))
            .identifiers(identifierCollection)
            .build();

        mChannelGrantEventMap.put(apco25Channel, channelGrantEvent);

        //Allocate a traffic channel for the downlink frequency if one isn't already allocated
        //NOTE: we could also allocate a traffic channel for the uplink frequency here, in the future
        if(!mAllocatedTrafficChannelMap.containsKey(apco25Channel))
        {
            Channel trafficChannel = mAvailablePhase1TrafficChannelQueue.poll();

            if(trafficChannel == null)
            {
                channelGrantEvent.setDetails(MAX_TRAFFIC_CHANNELS_EXCEEDED);
                channelGrantEvent.setEventDescription(channelGrantEvent.getEventDescription() + " - Ignored");
                return;
            }

            SourceConfigTuner sourceConfig = new SourceConfigTuner();
            sourceConfig.setFrequency(apco25Channel.getDownlinkFrequency());
            trafficChannel.setSourceConfiguration(sourceConfig);
            mAllocatedTrafficChannelMap.put(apco25Channel, trafficChannel);
            broadcast(new ChannelGrantEvent(trafficChannel, Event.REQUEST_ENABLE, apco25Channel, identifierCollection));
        }

        broadcast(channelGrantEvent);
    }


    /**
     * Processes Phase 2 channel grants to allocate traffic channels and track overall channel usage.  Generates
     * decode events for each new channel that is allocated.
     *
     * @param apco25Channel for the traffic channel
     * @param serviceOptions for the traffic channel - optional can be null
     * @param identifierCollection associated with the channel grant
     * @param opcode to identify the call type for the event description
     */
    private void processPhase2ChannelGrant(APCO25Channel apco25Channel, ServiceOptions serviceOptions,
                                           IdentifierCollection identifierCollection, Opcode opcode, long timestamp)
    {
        //This will only happen on the first call
        createPhase2TrafficChannels();

        if(mPhase2ScrambleParameters != null && identifierCollection instanceof MutableIdentifierCollection)
        {
            ((MutableIdentifierCollection)identifierCollection).silentUpdate(ScrambleParameterIdentifier.create(mPhase2ScrambleParameters));
        }
        else
        {
            mLog.debug("Scramble Parameters Null:" + (mPhase2ScrambleParameters == null) + " Class:" + identifierCollection.getClass());
        }
>>>>>>> e187d34f

        P25ChannelGrantEvent event = mChannelGrantEventMap.get(apco25Channel);

        identifierCollection.setTimeslot(apco25Channel.getTimeslot());

        if(event != null && isSameCall(identifierCollection, event.getIdentifierCollection()))
        {
            Identifier from = getIdentifier(identifierCollection, Role.FROM);

            if(from != null)
            {
                Identifier currentFrom = getIdentifier(event.getIdentifierCollection(), Role.FROM);
                if(currentFrom != null && !Objects.equals(from, currentFrom))
                {
                    event.end(timestamp);

                    P25ChannelGrantEvent continuationGrantEvent = P25ChannelGrantEvent.builder(timestamp, serviceOptions)
                        .channel(apco25Channel)
                        .eventDescription(getEventType(opcode, serviceOptions).toString() + " - Continue")
                        .details("CHANNEL GRANT " + (serviceOptions != null ? serviceOptions : "UNKNOWN SERVICE OPTIONS"))
                        .identifiers(identifierCollection)
                        .build();

                    mChannelGrantEventMap.put(apco25Channel, continuationGrantEvent);
                    broadcast(continuationGrantEvent);
                }
            }

            //update the ending timestamp so that the duration value is correctly calculated
            event.update(timestamp);
            broadcast(event);

            //Even though we have an event, the initial channel grant may have been rejected.  Check to see if there
            //is a traffic channel allocated.  If not, allocate one and update the event description.
            if(!mAllocatedTrafficChannelMap.containsKey(apco25Channel) && !(mIgnoreDataCalls && opcode.isDataChannelGrant()))
            {
                Channel trafficChannel = mAvailablePhase1TrafficChannelQueue.poll();

                if(trafficChannel != null)
                {
                    event.setEventDescription(getEventType(opcode, serviceOptions).toString());
                    event.setDetails("CHANNEL GRANT " + (serviceOptions != null ? serviceOptions : "UNKNOWN SERVICE OPTIONS"));
                    event.setChannelDescriptor(apco25Channel);
                    broadcast(event);
                    SourceConfigTuner sourceConfig = new SourceConfigTuner();
                    sourceConfig.setFrequency(apco25Channel.getDownlinkFrequency());
                    trafficChannel.setSourceConfiguration(sourceConfig);
                    mAllocatedTrafficChannelMap.put(apco25Channel, trafficChannel);
                    broadcast(new ChannelGrantEvent(trafficChannel, Event.REQUEST_ENABLE, apco25Channel, identifierCollection));
                }
            }

            return;
        }

        if(mIgnoreDataCalls && opcode.isDataChannelGrant())
        {
            P25ChannelGrantEvent channelGrantEvent = P25ChannelGrantEvent.builder(timestamp, serviceOptions)
                .channel(apco25Channel)
                .eventDescription(getEventType(opcode, serviceOptions).toString() + " - Ignored")
                .details("DATA CALL IGNORED: " + (serviceOptions != null ? serviceOptions : "UNKNOWN SERVICE OPTIONS"))
                .identifiers(identifierCollection)
                .build();

            mChannelGrantEventMap.put(apco25Channel, channelGrantEvent);

            broadcast(channelGrantEvent);
            return;
        }

        P25ChannelGrantEvent channelGrantEvent = P25ChannelGrantEvent.builder(timestamp, serviceOptions)
            .channel(apco25Channel)
            .eventDescription(getEventType(opcode, serviceOptions).toString())
            .details("CHANNEL GRANT " + (serviceOptions != null ? serviceOptions : "UNKNOWN SERVICE OPTIONS"))
            .identifiers(identifierCollection)
            .build();

        mChannelGrantEventMap.put(apco25Channel, channelGrantEvent);

        //Allocate a traffic channel for the downlink frequency if one isn't already allocated
        //NOTE: we could also allocate a traffic channel for the uplink frequency here, in the future
        if(!mAllocatedTrafficChannelMap.containsKey(apco25Channel))
        {
            Channel trafficChannel = mAvailablePhase1TrafficChannelQueue.poll();

            if(trafficChannel == null)
            {
                channelGrantEvent.setDetails(MAX_TRAFFIC_CHANNELS_EXCEEDED);
                channelGrantEvent.setEventDescription(channelGrantEvent.getEventDescription() + " - Ignored");
                return;
            }

            SourceConfigTuner sourceConfig = new SourceConfigTuner();
            sourceConfig.setFrequency(apco25Channel.getDownlinkFrequency());
            trafficChannel.setSourceConfiguration(sourceConfig);
            mAllocatedTrafficChannelMap.put(apco25Channel, trafficChannel);
            broadcast(new ChannelGrantEvent(trafficChannel, Event.REQUEST_ENABLE, apco25Channel, identifierCollection));
        }

        broadcast(channelGrantEvent);
    }


    /**
     * Processes Phase 2 channel grants to allocate traffic channels and track overall channel usage.  Generates
     * decode events for each new channel that is allocated.
     *
     * @param apco25Channel for the traffic channel
     * @param serviceOptions for the traffic channel - optional can be null
     * @param identifierCollection associated with the channel grant
     * @param opcode to identify the call type for the event description
     */
    private void processPhase2ChannelGrant(APCO25Channel apco25Channel, ServiceOptions serviceOptions,
                                           IdentifierCollection identifierCollection, Opcode opcode, long timestamp)
    {
        if(mPhase2ScrambleParameters != null && identifierCollection instanceof MutableIdentifierCollection)
        {
            ((MutableIdentifierCollection)identifierCollection).silentUpdate(ScrambleParameterIdentifier.create(mPhase2ScrambleParameters));
        }

        P25ChannelGrantEvent event = mChannelGrantEventMap.get(apco25Channel);

        identifierCollection.setTimeslot(apco25Channel.getTimeslot());

        if(event != null && isSameCall(identifierCollection, event.getIdentifierCollection()))
        {
            Identifier from = getIdentifier(identifierCollection, Role.FROM);

            if(from != null)
            {
                Identifier currentFrom = getIdentifier(event.getIdentifierCollection(), Role.FROM);
                if(currentFrom != null && !Objects.equals(from, currentFrom))
                {
                    event.end(timestamp);

                    P25ChannelGrantEvent continuationGrantEvent = P25ChannelGrantEvent.builder(timestamp, serviceOptions)
                        .channel(apco25Channel)
                        .eventDescription(getEventType(opcode, serviceOptions).toString() + " - Continue")
                        .details("CHANNEL GRANT " + (serviceOptions != null ? serviceOptions : "UNKNOWN SERVICE OPTIONS"))
                        .identifiers(identifierCollection)
                        .build();

                    mChannelGrantEventMap.put(apco25Channel, continuationGrantEvent);
                    broadcast(continuationGrantEvent);
                }
            }

            //update the ending timestamp so that the duration value is correctly calculated
            event.update(timestamp);
            broadcast(event);

            //Even though we have an event, the initial channel grant may have been rejected.  Check to see if there
            //is a traffic channel allocated.  If not, allocate one and update the event description.
            if(!mAllocatedTrafficChannelMap.containsKey(apco25Channel) &&
<<<<<<< HEAD
                !(mIgnoreDataCalls && opcode.isDataChannelGrant()))
            {
                Channel trafficChannel = mAvailablePhase2TrafficChannelQueue.poll();
=======
                !(mIgnoreDataCalls && opcode == Opcode.OSP_SNDCP_DATA_CHANNEL_GRANT))
            {
                Channel trafficChannel = mAvailablePhase1TrafficChannelQueue.poll();
>>>>>>> e187d34f

                if(trafficChannel != null)
                {
                    event.setEventDescription(getEventType(opcode, serviceOptions).toString());
                    event.setDetails("CHANNEL GRANT " + (serviceOptions != null ? serviceOptions : "UNKNOWN SERVICE OPTIONS"));
                    event.setChannelDescriptor(apco25Channel);
                    broadcast(event);
                    SourceConfigTuner sourceConfig = new SourceConfigTuner();
                    sourceConfig.setFrequency(apco25Channel.getDownlinkFrequency());
                    trafficChannel.setSourceConfiguration(sourceConfig);
                    mAllocatedTrafficChannelMap.put(apco25Channel, trafficChannel);

                    //If we have valid scramble/randomizer parameters, set them in the decode config
                    if(mPhase2ScrambleParameters != null)
                    {
                        DecodeConfigP25Phase2 decodeConfig = (DecodeConfigP25Phase2)trafficChannel.getDecodeConfiguration();
                        decodeConfig.setScrambleParameters(mPhase2ScrambleParameters.copy());
                    }

                    broadcast(new ChannelGrantEvent(trafficChannel, Event.REQUEST_ENABLE, apco25Channel, identifierCollection));
                }
            }

            return;
        }

        if(mIgnoreDataCalls && opcode.isDataChannelGrant())
        {
            P25ChannelGrantEvent channelGrantEvent = P25ChannelGrantEvent.builder(timestamp, serviceOptions)
                .channel(apco25Channel)
                .eventDescription(getEventType(opcode, serviceOptions).toString() + " - Ignored")
                .details("DATA CALL IGNORED: " + (serviceOptions != null ? serviceOptions : "UNKNOWN SERVICE OPTIONS"))
                .identifiers(identifierCollection)
                .build();

            mChannelGrantEventMap.put(apco25Channel, channelGrantEvent);

            broadcast(channelGrantEvent);
            return;
        }

        P25ChannelGrantEvent channelGrantEvent = P25ChannelGrantEvent.builder(timestamp, serviceOptions)
            .channel(apco25Channel)
            .eventDescription(getEventType(opcode, serviceOptions).toString())
            .details("CHANNEL GRANT " + (serviceOptions != null ? serviceOptions : "UNKNOWN SERVICE OPTIONS"))
            .identifiers(identifierCollection)
            .build();

        mChannelGrantEventMap.put(apco25Channel, channelGrantEvent);

        //Allocate a traffic channel for the downlink frequency if one isn't already allocated
        //NOTE: we could also allocate a traffic channel for the uplink frequency here, in the future
        if(!mAllocatedTrafficChannelMap.containsKey(apco25Channel))
        {
            Channel trafficChannel = mAvailablePhase2TrafficChannelQueue.poll();

            if(trafficChannel == null)
            {
                channelGrantEvent.setDetails(MAX_TRAFFIC_CHANNELS_EXCEEDED);
                channelGrantEvent.setEventDescription(channelGrantEvent.getEventDescription() + " - Ignored");
                return;
            }

            SourceConfigTuner sourceConfig = new SourceConfigTuner();
            sourceConfig.setFrequency(apco25Channel.getDownlinkFrequency());
            trafficChannel.setSourceConfiguration(sourceConfig);
            mAllocatedTrafficChannelMap.put(apco25Channel, trafficChannel);
            broadcast(new ChannelGrantEvent(trafficChannel, Event.REQUEST_ENABLE, apco25Channel, identifierCollection));
        }

        broadcast(channelGrantEvent);
    }


    /**
     * Creates a call event type description for the specified opcode and service options
     */
    private DecodeEventType getEventType(Opcode opcode, ServiceOptions serviceOptions)
    {
        boolean encrypted = serviceOptions != null ? serviceOptions.isEncrypted() : false;

        DecodeEventType type = null;

        switch(opcode)
        {
            case OSP_GROUP_VOICE_CHANNEL_GRANT:
            case OSP_GROUP_VOICE_CHANNEL_GRANT_UPDATE:
            case OSP_GROUP_VOICE_CHANNEL_GRANT_UPDATE_EXPLICIT:
                type = encrypted ? DecodeEventType.CALL_GROUP_ENCRYPTED : DecodeEventType.CALL_GROUP;
                break;

            case OSP_UNIT_TO_UNIT_VOICE_CHANNEL_GRANT:
            case OSP_UNIT_TO_UNIT_VOICE_CHANNEL_GRANT_UPDATE:
                type = encrypted ? DecodeEventType.CALL_UNIT_TO_UNIT_ENCRYPTED : DecodeEventType.CALL_UNIT_TO_UNIT;
                break;

            case OSP_TELEPHONE_INTERCONNECT_VOICE_CHANNEL_GRANT:
            case OSP_TELEPHONE_INTERCONNECT_VOICE_CHANNEL_GRANT_UPDATE:
                type = encrypted ? DecodeEventType.CALL_INTERCONNECT_ENCRYPTED : DecodeEventType.CALL_INTERCONNECT;
                break;

            case OSP_SNDCP_DATA_CHANNEL_GRANT:
            case OSP_GROUP_DATA_CHANNEL_GRANT:
            case OSP_INDIVIDUAL_DATA_CHANNEL_GRANT:
                type = encrypted ? DecodeEventType.DATA_CALL_ENCRYPTED : DecodeEventType.DATA_CALL;
                break;

            case MOTOROLA_OSP_PATCH_GROUP_CHANNEL_GRANT:
            case MOTOROLA_OSP_PATCH_GROUP_CHANNEL_GRANT_UPDATE:
                type = encrypted ? DecodeEventType.CALL_PATCH_GROUP_ENCRYPTED : DecodeEventType.CALL_PATCH_GROUP;
                break;
        }

        if(type == null)
        {
            mLog.debug("Unrecognized opcode for determining decode event type: " + opcode.name());
            type = DecodeEventType.CALL;
        }

        return type;
    }

    /**
     * Channel event listener to receive notifications that a traffic channel has ended processing and we
     * can reclaim the traffic channel for reuse.
     *
     * @return listener for processing channel events.
     */
    @Override
    public Listener<ChannelEvent> getChannelEventListener()
    {
        return mTrafficChannelTeardownMonitor;
    }

    /**
     * Broadcasts a channel event to a registered external listener (for action).
     */
    private void broadcast(ChannelEvent channelEvent)
    {
        if(mChannelEventListener != null)
        {
            mChannelEventListener.receive(channelEvent);
        }
    }

    /**
     * Sets the external channel event listener to receive channel events from this traffic channel manager
     */
    @Override
    public void setChannelEventListener(Listener<ChannelEvent> listener)
    {
        mChannelEventListener = listener;
    }

    /**
     * Removes the channel event listener
     */
    @Override
    public void removeChannelEventListener()
    {
        mChannelEventListener = null;
    }

    /**
     * Compares the TO role identifier(s) from each collection for equality
     *
     * @param collection1 containing a TO identifier
     * @param collection2 containing a TO identifier
     * @return true if both collections contain a TO identifier and the TO identifiers are the same value
     */
    private boolean isSameCall(IdentifierCollection collection1, IdentifierCollection collection2)
    {
        Identifier toIdentifier1 = getIdentifier(collection1, Role.TO);
        Identifier toIdentifier2 = getIdentifier(collection2, Role.TO);
        return Objects.equals(toIdentifier1, toIdentifier2);
    }

    /**
     * Retrieves the first identifier with a TO role.
     *
     * @param collection containing a TO identifier
     * @return TO identifier or null
     */
    private Identifier getIdentifier(IdentifierCollection collection, Role role)
    {
        List<Identifier> identifiers = collection.getIdentifiers(role);

        if(identifiers.size() >= 1)
        {
            return identifiers.get(0);
        }

        return null;
    }

    @Override
    public void dispose()
    {
        for(Channel trafficChannel : mAvailablePhase1TrafficChannelQueue)
        {
            broadcast(new ChannelEvent(trafficChannel, Event.REQUEST_DISABLE));
        }
<<<<<<< HEAD
=======

        mAvailablePhase1TrafficChannelQueue.clear();

//        mTrafficChannelsInUse.clear();
>>>>>>> e187d34f
    }

    /**
     * Implements the IDecodeEventProvider interface to provide channel events to an external listener.
     */
    @Override
    public void addDecodeEventListener(Listener<IDecodeEvent> listener)
    {
        mDecodeEventListener = listener;
    }

    /**
     * Removes the external decode event listener
     */
    @Override
    public void removeDecodeEventListener(Listener<IDecodeEvent> listener)
    {
        mDecodeEventListener = null;
    }

    @Override
    public void reset()
    {
    }

    @Override
    public void start()
    {
    }

    @Override
    public void stop()
    {
        List<Channel> channels = new ArrayList<>(mAllocatedTrafficChannelMap.values());

        //Issue a disable request for each traffic channel
        for(Channel channel: channels)
        {
            mLog.debug("Stopping traffic channel: " + channel);
            broadcast(new ChannelEvent(channel, Event.REQUEST_DISABLE));
        }
    }

    /**
     * Processes the decoded message stream and captures P25 Phase II randomizer (scramble) parameters from the TSBK
     * network status broadcast message so that we can pre-load any Phase2 channels with the correct descrambler
     * sequence.
     *
     * @return listener to process the message stream.
     */
    @Override
    public Listener<IMessage> getMessageListener()
    {
        if(mMessageListener == null)
        {
            mMessageListener = new Listener<IMessage>()
            {
                @Override
                public void receive(IMessage message)
                {
                    if(mPhase2ScrambleParameters == null && message.isValid())
                    {
                        if(message instanceof NetworkStatusBroadcast)
                        {
                            mPhase2ScrambleParameters = ((NetworkStatusBroadcast)message).getScrambleParameters();
                        }
                        else if(message instanceof AMBTCNetworkStatusBroadcast)
                        {
                            mPhase2ScrambleParameters = ((AMBTCNetworkStatusBroadcast)message).getScrambleParameters();
                        }
                    }
                }
            };
        }

        return mMessageListener;
    }

    /**
<<<<<<< HEAD
     * Converts a phase 2 channel to a phase 1 channel
     * @param channel to convert
     * @return channel converted to phase 1 or the original channel if no conversion is necessary
     */
    private static APCO25Channel convertPhase2ToPhase1(APCO25Channel channel)
    {
        P25Channel toConvert = channel.getValue();

        if(toConvert instanceof P25P2ExplicitChannel)
        {
            P25P2ExplicitChannel phase2 = (P25P2ExplicitChannel)toConvert;
            return APCO25ExplicitChannel.create(phase2.getDownlinkBandIdentifier(),
                phase2.getDownlinkChannelNumber(), phase2.getUplinkBandIdentifier(),
                phase2.getUplinkChannelNumber());
        }
        else if(toConvert instanceof P25P2Channel)
        {
            P25P2Channel phase2 = (P25P2Channel)toConvert;
            return APCO25Channel.create(phase2.getDownlinkBandIdentifier(), phase2.getDownlinkChannelNumber());
        }

        return channel;
    }

    /**
=======
>>>>>>> e187d34f
     * Monitors channel teardown events to detect when traffic channel processing has ended.  Reclaims the
     * channel instance for reuse by future traffic channel grants.
     */
    public class TrafficChannelTeardownMonitor implements Listener<ChannelEvent>
    {
        @Override
        public synchronized void receive(ChannelEvent channelEvent)
        {
            Channel channel = channelEvent.getChannel();

            if(channel.isTrafficChannel())
            {
                boolean isPhase1 = channel.getDecodeConfiguration().getDecoderType() == DecoderType.P25_PHASE1;

                if((isPhase1 && mManagedPhase1TrafficChannels.contains(channel)) ||
                   (!isPhase1 && mManagedPhase2TrafficChannels.contains(channel)))
                {
                    switch(channelEvent.getEvent())
                    {
                        case NOTIFICATION_PROCESSING_STOP:
                            APCO25Channel toRemove = null;

                            for(Map.Entry<APCO25Channel,Channel> entry: mAllocatedTrafficChannelMap.entrySet())
                            {
                                if(entry.getValue() == channel)
                                {
                                    toRemove = entry.getKey();
                                    continue;
                                }
                            }

                            if(toRemove != null)
                            {
                                mAllocatedTrafficChannelMap.remove(toRemove);

                                if(isPhase1)
                                {
                                    mAvailablePhase1TrafficChannelQueue.add(channel);
                                }
                                else
                                {
                                    mAvailablePhase2TrafficChannelQueue.add(channel);
                                }

                                P25ChannelGrantEvent event = mChannelGrantEventMap.remove(toRemove);

                                if(event != null)
                                {
                                    event.end(System.currentTimeMillis());
                                    broadcast(event);
                                }
                            }
                            break;
                        case NOTIFICATION_PROCESSING_START_REJECTED:
                            APCO25Channel rejected = null;

                            for(Map.Entry<APCO25Channel,Channel> entry: mAllocatedTrafficChannelMap.entrySet())
                            {
                                if(entry.getValue() == channel)
                                {
                                    rejected = entry.getKey();
                                    continue;
                                }
                            }

                            if(rejected != null)
                            {
                                mAllocatedTrafficChannelMap.remove(rejected);

                                if(isPhase1)
                                {
                                    mAvailablePhase1TrafficChannelQueue.add(channel);
                                }
                                else
                                {
                                    mAvailablePhase2TrafficChannelQueue.add(channel);
                                }

                                P25ChannelGrantEvent event = mChannelGrantEventMap.get(rejected);

                                if(event != null)
                                {
                                    event.setEventDescription(event.getEventDescription() + " - Rejected");

                                    if(channelEvent.getDescription() != null)
                                    {
                                        event.setDetails(channelEvent.getDescription() + " - " + event.getDetails());
                                    }
                                    else
                                    {
                                        event.setDetails(CHANNEL_START_REJECTED + " - " + event.getDetails());
                                    }

                                    broadcast(event);
                                }
                            }
                            break;
                    }
                }
            }
        }
    }
}<|MERGE_RESOLUTION|>--- conflicted
+++ resolved
@@ -125,12 +125,9 @@
         {
             mIgnoreDataCalls = ((DecodeConfigP25Phase1)parentChannel.getDecodeConfiguration()).getIgnoreDataCalls();
         }
-<<<<<<< HEAD
 
         createPhase1TrafficChannels();
         createPhase2TrafficChannels();
-=======
->>>>>>> e187d34f
     }
 
     /**
@@ -171,7 +168,6 @@
             mManagedPhase1TrafficChannels = Collections.unmodifiableList(trafficChannelList);
         }
     }
-<<<<<<< HEAD
 
     /**
      * Creates up to the maximum number of traffic channels for use in allocating traffic channels.
@@ -191,27 +187,6 @@
 
                 int maxTrafficChannels = p25DecodeConfig.getTrafficChannelPoolSize();
 
-=======
-
-    /**
-     * Creates up to the maximum number of traffic channels for use in allocating traffic channels.
-     *
-     * Note: this method uses lazy initialization and will only create the channels once.  Subsequent calls will be ignored.
-     */
-    private void createPhase2TrafficChannels()
-    {
-        if(mManagedPhase2TrafficChannels == null)
-        {
-            DecodeConfiguration decodeConfiguration = mParentChannel.getDecodeConfiguration();
-            List<Channel> trafficChannelList = new ArrayList<>();
-
-            if(decodeConfiguration instanceof DecodeConfigP25Phase1)
-            {
-                DecodeConfigP25Phase1 p25DecodeConfig = (DecodeConfigP25Phase1)decodeConfiguration;
-
-                int maxTrafficChannels = p25DecodeConfig.getTrafficChannelPoolSize();
-
->>>>>>> e187d34f
                 if(maxTrafficChannels > 0)
                 {
                     for(int x = 0; x < maxTrafficChannels; x++)
@@ -260,7 +235,6 @@
         {
             if(apco25Channel.getTimeslotCount() == 2)
             {
-<<<<<<< HEAD
                 //Data channels may be granted as a phase 2 channel grant but are still phase 1 channels
                 if(opcode.isDataChannelGrant())
                 {
@@ -271,9 +245,6 @@
                 {
                     processPhase2ChannelGrant(apco25Channel, serviceOptions, identifierCollection, opcode, timestamp);
                 }
-=======
-                processPhase2ChannelGrant(apco25Channel, serviceOptions, identifierCollection, opcode, timestamp);
->>>>>>> e187d34f
             }
             else
             {
@@ -299,10 +270,6 @@
     private void processPhase1ChannelGrant(APCO25Channel apco25Channel, ServiceOptions serviceOptions,
                                     IdentifierCollection identifierCollection, Opcode opcode, long timestamp)
     {
-<<<<<<< HEAD
-=======
-        //This will only happen on the first call
-        createPhase1TrafficChannels();
 
         P25ChannelGrantEvent event = mChannelGrantEventMap.get(apco25Channel);
 
@@ -335,8 +302,7 @@
 
             //Even though we have an event, the initial channel grant may have been rejected.  Check to see if there
             //is a traffic channel allocated.  If not, allocate one and update the event description.
-            if(!mAllocatedTrafficChannelMap.containsKey(apco25Channel) &&
-                !(mIgnoreDataCalls && opcode == Opcode.OSP_SNDCP_DATA_CHANNEL_GRANT))
+            if(!mAllocatedTrafficChannelMap.containsKey(apco25Channel) && !(mIgnoreDataCalls && opcode.isDataChannelGrant()))
             {
                 Channel trafficChannel = mAvailablePhase1TrafficChannelQueue.poll();
 
@@ -357,7 +323,7 @@
             return;
         }
 
-        if(mIgnoreDataCalls && opcode == Opcode.OSP_SNDCP_DATA_CHANNEL_GRANT)
+        if(mIgnoreDataCalls && opcode.isDataChannelGrant())
         {
             P25ChannelGrantEvent channelGrantEvent = P25ChannelGrantEvent.builder(timestamp, serviceOptions)
                 .channel(apco25Channel)
@@ -417,18 +383,10 @@
     private void processPhase2ChannelGrant(APCO25Channel apco25Channel, ServiceOptions serviceOptions,
                                            IdentifierCollection identifierCollection, Opcode opcode, long timestamp)
     {
-        //This will only happen on the first call
-        createPhase2TrafficChannels();
-
         if(mPhase2ScrambleParameters != null && identifierCollection instanceof MutableIdentifierCollection)
         {
             ((MutableIdentifierCollection)identifierCollection).silentUpdate(ScrambleParameterIdentifier.create(mPhase2ScrambleParameters));
         }
-        else
-        {
-            mLog.debug("Scramble Parameters Null:" + (mPhase2ScrambleParameters == null) + " Class:" + identifierCollection.getClass());
-        }
->>>>>>> e187d34f
 
         P25ChannelGrantEvent event = mChannelGrantEventMap.get(apco25Channel);
 
@@ -463,9 +421,10 @@
 
             //Even though we have an event, the initial channel grant may have been rejected.  Check to see if there
             //is a traffic channel allocated.  If not, allocate one and update the event description.
-            if(!mAllocatedTrafficChannelMap.containsKey(apco25Channel) && !(mIgnoreDataCalls && opcode.isDataChannelGrant()))
-            {
-                Channel trafficChannel = mAvailablePhase1TrafficChannelQueue.poll();
+            if(!mAllocatedTrafficChannelMap.containsKey(apco25Channel) &&
+                !(mIgnoreDataCalls && opcode.isDataChannelGrant()))
+            {
+                Channel trafficChannel = mAvailablePhase2TrafficChannelQueue.poll();
 
                 if(trafficChannel != null)
                 {
@@ -477,6 +436,14 @@
                     sourceConfig.setFrequency(apco25Channel.getDownlinkFrequency());
                     trafficChannel.setSourceConfiguration(sourceConfig);
                     mAllocatedTrafficChannelMap.put(apco25Channel, trafficChannel);
+
+                    //If we have valid scramble/randomizer parameters, set them in the decode config
+                    if(mPhase2ScrambleParameters != null)
+                    {
+                        DecodeConfigP25Phase2 decodeConfig = (DecodeConfigP25Phase2)trafficChannel.getDecodeConfiguration();
+                        decodeConfig.setScrambleParameters(mPhase2ScrambleParameters.copy());
+                    }
+
                     broadcast(new ChannelGrantEvent(trafficChannel, Event.REQUEST_ENABLE, apco25Channel, identifierCollection));
                 }
             }
@@ -512,7 +479,7 @@
         //NOTE: we could also allocate a traffic channel for the uplink frequency here, in the future
         if(!mAllocatedTrafficChannelMap.containsKey(apco25Channel))
         {
-            Channel trafficChannel = mAvailablePhase1TrafficChannelQueue.poll();
+            Channel trafficChannel = mAvailablePhase2TrafficChannelQueue.poll();
 
             if(trafficChannel == null)
             {
@@ -531,141 +498,6 @@
         broadcast(channelGrantEvent);
     }
 
-
-    /**
-     * Processes Phase 2 channel grants to allocate traffic channels and track overall channel usage.  Generates
-     * decode events for each new channel that is allocated.
-     *
-     * @param apco25Channel for the traffic channel
-     * @param serviceOptions for the traffic channel - optional can be null
-     * @param identifierCollection associated with the channel grant
-     * @param opcode to identify the call type for the event description
-     */
-    private void processPhase2ChannelGrant(APCO25Channel apco25Channel, ServiceOptions serviceOptions,
-                                           IdentifierCollection identifierCollection, Opcode opcode, long timestamp)
-    {
-        if(mPhase2ScrambleParameters != null && identifierCollection instanceof MutableIdentifierCollection)
-        {
-            ((MutableIdentifierCollection)identifierCollection).silentUpdate(ScrambleParameterIdentifier.create(mPhase2ScrambleParameters));
-        }
-
-        P25ChannelGrantEvent event = mChannelGrantEventMap.get(apco25Channel);
-
-        identifierCollection.setTimeslot(apco25Channel.getTimeslot());
-
-        if(event != null && isSameCall(identifierCollection, event.getIdentifierCollection()))
-        {
-            Identifier from = getIdentifier(identifierCollection, Role.FROM);
-
-            if(from != null)
-            {
-                Identifier currentFrom = getIdentifier(event.getIdentifierCollection(), Role.FROM);
-                if(currentFrom != null && !Objects.equals(from, currentFrom))
-                {
-                    event.end(timestamp);
-
-                    P25ChannelGrantEvent continuationGrantEvent = P25ChannelGrantEvent.builder(timestamp, serviceOptions)
-                        .channel(apco25Channel)
-                        .eventDescription(getEventType(opcode, serviceOptions).toString() + " - Continue")
-                        .details("CHANNEL GRANT " + (serviceOptions != null ? serviceOptions : "UNKNOWN SERVICE OPTIONS"))
-                        .identifiers(identifierCollection)
-                        .build();
-
-                    mChannelGrantEventMap.put(apco25Channel, continuationGrantEvent);
-                    broadcast(continuationGrantEvent);
-                }
-            }
-
-            //update the ending timestamp so that the duration value is correctly calculated
-            event.update(timestamp);
-            broadcast(event);
-
-            //Even though we have an event, the initial channel grant may have been rejected.  Check to see if there
-            //is a traffic channel allocated.  If not, allocate one and update the event description.
-            if(!mAllocatedTrafficChannelMap.containsKey(apco25Channel) &&
-<<<<<<< HEAD
-                !(mIgnoreDataCalls && opcode.isDataChannelGrant()))
-            {
-                Channel trafficChannel = mAvailablePhase2TrafficChannelQueue.poll();
-=======
-                !(mIgnoreDataCalls && opcode == Opcode.OSP_SNDCP_DATA_CHANNEL_GRANT))
-            {
-                Channel trafficChannel = mAvailablePhase1TrafficChannelQueue.poll();
->>>>>>> e187d34f
-
-                if(trafficChannel != null)
-                {
-                    event.setEventDescription(getEventType(opcode, serviceOptions).toString());
-                    event.setDetails("CHANNEL GRANT " + (serviceOptions != null ? serviceOptions : "UNKNOWN SERVICE OPTIONS"));
-                    event.setChannelDescriptor(apco25Channel);
-                    broadcast(event);
-                    SourceConfigTuner sourceConfig = new SourceConfigTuner();
-                    sourceConfig.setFrequency(apco25Channel.getDownlinkFrequency());
-                    trafficChannel.setSourceConfiguration(sourceConfig);
-                    mAllocatedTrafficChannelMap.put(apco25Channel, trafficChannel);
-
-                    //If we have valid scramble/randomizer parameters, set them in the decode config
-                    if(mPhase2ScrambleParameters != null)
-                    {
-                        DecodeConfigP25Phase2 decodeConfig = (DecodeConfigP25Phase2)trafficChannel.getDecodeConfiguration();
-                        decodeConfig.setScrambleParameters(mPhase2ScrambleParameters.copy());
-                    }
-
-                    broadcast(new ChannelGrantEvent(trafficChannel, Event.REQUEST_ENABLE, apco25Channel, identifierCollection));
-                }
-            }
-
-            return;
-        }
-
-        if(mIgnoreDataCalls && opcode.isDataChannelGrant())
-        {
-            P25ChannelGrantEvent channelGrantEvent = P25ChannelGrantEvent.builder(timestamp, serviceOptions)
-                .channel(apco25Channel)
-                .eventDescription(getEventType(opcode, serviceOptions).toString() + " - Ignored")
-                .details("DATA CALL IGNORED: " + (serviceOptions != null ? serviceOptions : "UNKNOWN SERVICE OPTIONS"))
-                .identifiers(identifierCollection)
-                .build();
-
-            mChannelGrantEventMap.put(apco25Channel, channelGrantEvent);
-
-            broadcast(channelGrantEvent);
-            return;
-        }
-
-        P25ChannelGrantEvent channelGrantEvent = P25ChannelGrantEvent.builder(timestamp, serviceOptions)
-            .channel(apco25Channel)
-            .eventDescription(getEventType(opcode, serviceOptions).toString())
-            .details("CHANNEL GRANT " + (serviceOptions != null ? serviceOptions : "UNKNOWN SERVICE OPTIONS"))
-            .identifiers(identifierCollection)
-            .build();
-
-        mChannelGrantEventMap.put(apco25Channel, channelGrantEvent);
-
-        //Allocate a traffic channel for the downlink frequency if one isn't already allocated
-        //NOTE: we could also allocate a traffic channel for the uplink frequency here, in the future
-        if(!mAllocatedTrafficChannelMap.containsKey(apco25Channel))
-        {
-            Channel trafficChannel = mAvailablePhase2TrafficChannelQueue.poll();
-
-            if(trafficChannel == null)
-            {
-                channelGrantEvent.setDetails(MAX_TRAFFIC_CHANNELS_EXCEEDED);
-                channelGrantEvent.setEventDescription(channelGrantEvent.getEventDescription() + " - Ignored");
-                return;
-            }
-
-            SourceConfigTuner sourceConfig = new SourceConfigTuner();
-            sourceConfig.setFrequency(apco25Channel.getDownlinkFrequency());
-            trafficChannel.setSourceConfiguration(sourceConfig);
-            mAllocatedTrafficChannelMap.put(apco25Channel, trafficChannel);
-            broadcast(new ChannelGrantEvent(trafficChannel, Event.REQUEST_ENABLE, apco25Channel, identifierCollection));
-        }
-
-        broadcast(channelGrantEvent);
-    }
-
-
     /**
      * Creates a call event type description for the specified opcode and service options
      */
@@ -794,13 +626,6 @@
         {
             broadcast(new ChannelEvent(trafficChannel, Event.REQUEST_DISABLE));
         }
-<<<<<<< HEAD
-=======
-
-        mAvailablePhase1TrafficChannelQueue.clear();
-
-//        mTrafficChannelsInUse.clear();
->>>>>>> e187d34f
     }
 
     /**
@@ -880,7 +705,6 @@
     }
 
     /**
-<<<<<<< HEAD
      * Converts a phase 2 channel to a phase 1 channel
      * @param channel to convert
      * @return channel converted to phase 1 or the original channel if no conversion is necessary
@@ -906,8 +730,6 @@
     }
 
     /**
-=======
->>>>>>> e187d34f
      * Monitors channel teardown events to detect when traffic channel processing has ended.  Reclaims the
      * channel instance for reuse by future traffic channel grants.
      */
