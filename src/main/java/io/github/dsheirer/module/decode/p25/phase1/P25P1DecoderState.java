/*
 *
 *  * ******************************************************************************
 *  * Copyright (C) 2014-2020 Dennis Sheirer
 *  *
 *  * This program is free software: you can redistribute it and/or modify
 *  * it under the terms of the GNU General Public License as published by
 *  * the Free Software Foundation, either version 3 of the License, or
 *  * (at your option) any later version.
 *  *
 *  * This program is distributed in the hope that it will be useful,
 *  * but WITHOUT ANY WARRANTY; without even the implied warranty of
 *  * MERCHANTABILITY or FITNESS FOR A PARTICULAR PURPOSE.  See the
 *  * GNU General Public License for more details.
 *  *
 *  * You should have received a copy of the GNU General Public License
 *  * along with this program.  If not, see <http://www.gnu.org/licenses/>
 *  * *****************************************************************************
 *
 *
 */
package io.github.dsheirer.module.decode.p25.phase1;

import io.github.dsheirer.channel.state.ChangeChannelTimeoutEvent;
import io.github.dsheirer.channel.state.DecoderState;
import io.github.dsheirer.channel.state.DecoderStateEvent;
import io.github.dsheirer.channel.state.DecoderStateEvent.Event;
import io.github.dsheirer.channel.state.State;
import io.github.dsheirer.controller.channel.Channel;
import io.github.dsheirer.controller.channel.Channel.ChannelType;
import io.github.dsheirer.controller.channel.ChannelEvent;
import io.github.dsheirer.controller.channel.IChannelEventListener;
import io.github.dsheirer.identifier.Form;
import io.github.dsheirer.identifier.Identifier;
import io.github.dsheirer.identifier.IdentifierClass;
import io.github.dsheirer.identifier.IdentifierCollection;
import io.github.dsheirer.identifier.MutableIdentifierCollection;
import io.github.dsheirer.identifier.Role;
import io.github.dsheirer.identifier.patch.PatchGroupManager;
import io.github.dsheirer.message.IMessage;
import io.github.dsheirer.module.decode.DecoderType;
import io.github.dsheirer.module.decode.event.DecodeEvent;
import io.github.dsheirer.module.decode.event.DecodeEventType;
import io.github.dsheirer.module.decode.ip.IPacket;
import io.github.dsheirer.module.decode.ip.ars.ARSPacket;
import io.github.dsheirer.module.decode.ip.ipv4.IPV4Packet;
import io.github.dsheirer.module.decode.ip.udp.UDPPacket;
import io.github.dsheirer.module.decode.p25.P25DecodeEvent;
import io.github.dsheirer.module.decode.p25.P25TrafficChannelManager;
import io.github.dsheirer.module.decode.p25.identifier.channel.APCO25Channel;
import io.github.dsheirer.module.decode.p25.phase1.message.P25Message;
import io.github.dsheirer.module.decode.p25.phase1.message.hdu.HDUMessage;
import io.github.dsheirer.module.decode.p25.phase1.message.hdu.HeaderData;
import io.github.dsheirer.module.decode.p25.phase1.message.lc.LinkControlWord;
import io.github.dsheirer.module.decode.p25.phase1.message.lc.standard.LCCallTermination;
import io.github.dsheirer.module.decode.p25.phase1.message.lc.standard.LCExtendedFunctionCommand;
import io.github.dsheirer.module.decode.p25.phase1.message.lc.standard.LCMessageUpdate;
import io.github.dsheirer.module.decode.p25.phase1.message.lc.standard.LCStatusUpdate;
import io.github.dsheirer.module.decode.p25.phase1.message.lc.standard.LCTelephoneInterconnectAnswerRequest;
import io.github.dsheirer.module.decode.p25.phase1.message.ldu.EncryptionSyncParameters;
import io.github.dsheirer.module.decode.p25.phase1.message.ldu.LDU1Message;
import io.github.dsheirer.module.decode.p25.phase1.message.ldu.LDU2Message;
import io.github.dsheirer.module.decode.p25.phase1.message.pdu.PDUMessage;
import io.github.dsheirer.module.decode.p25.phase1.message.pdu.ambtc.AMBTCMessage;
import io.github.dsheirer.module.decode.p25.phase1.message.pdu.ambtc.isp.AMBTCAuthenticationResponse;
import io.github.dsheirer.module.decode.p25.phase1.message.pdu.ambtc.isp.AMBTCIndividualDataServiceRequest;
import io.github.dsheirer.module.decode.p25.phase1.message.pdu.ambtc.isp.AMBTCLocationRegistrationRequest;
import io.github.dsheirer.module.decode.p25.phase1.message.pdu.ambtc.isp.AMBTCMessageUpdateRequest;
import io.github.dsheirer.module.decode.p25.phase1.message.pdu.ambtc.isp.AMBTCStatusQueryResponse;
import io.github.dsheirer.module.decode.p25.phase1.message.pdu.ambtc.isp.AMBTCStatusUpdateRequest;
import io.github.dsheirer.module.decode.p25.phase1.message.pdu.ambtc.isp.AMBTCUnitAcknowledgeResponse;
import io.github.dsheirer.module.decode.p25.phase1.message.pdu.ambtc.isp.AMBTCUnitToUnitVoiceServiceAnswerResponse;
import io.github.dsheirer.module.decode.p25.phase1.message.pdu.ambtc.isp.AMBTCUnitToUnitVoiceServiceRequest;
import io.github.dsheirer.module.decode.p25.phase1.message.pdu.ambtc.osp.AMBTCGroupAffiliationResponse;
import io.github.dsheirer.module.decode.p25.phase1.message.pdu.ambtc.osp.AMBTCGroupDataChannelGrant;
import io.github.dsheirer.module.decode.p25.phase1.message.pdu.ambtc.osp.AMBTCGroupVoiceChannelGrant;
import io.github.dsheirer.module.decode.p25.phase1.message.pdu.ambtc.osp.AMBTCIndividualDataChannelGrant;
import io.github.dsheirer.module.decode.p25.phase1.message.pdu.ambtc.osp.AMBTCMessageUpdate;
import io.github.dsheirer.module.decode.p25.phase1.message.pdu.ambtc.osp.AMBTCProtectionParameterBroadcast;
import io.github.dsheirer.module.decode.p25.phase1.message.pdu.ambtc.osp.AMBTCStatusUpdate;
import io.github.dsheirer.module.decode.p25.phase1.message.pdu.ambtc.osp.AMBTCTelephoneInterconnectChannelGrant;
import io.github.dsheirer.module.decode.p25.phase1.message.pdu.ambtc.osp.AMBTCTelephoneInterconnectChannelGrantUpdate;
import io.github.dsheirer.module.decode.p25.phase1.message.pdu.ambtc.osp.AMBTCUnitRegistrationResponse;
import io.github.dsheirer.module.decode.p25.phase1.message.pdu.ambtc.osp.AMBTCUnitToUnitVoiceServiceChannelGrant;
import io.github.dsheirer.module.decode.p25.phase1.message.pdu.ambtc.osp.AMBTCUnitToUnitVoiceServiceChannelGrantUpdate;
import io.github.dsheirer.module.decode.p25.phase1.message.pdu.packet.PacketMessage;
import io.github.dsheirer.module.decode.p25.phase1.message.pdu.packet.sndcp.SNDCPMessage;
import io.github.dsheirer.module.decode.p25.phase1.message.pdu.packet.sndcp.SNDCPPacketMessage;
import io.github.dsheirer.module.decode.p25.phase1.message.pdu.umbtc.isp.UMBTCTelephoneInterconnectRequestExplicitDialing;
import io.github.dsheirer.module.decode.p25.phase1.message.tdu.TDULinkControlMessage;
import io.github.dsheirer.module.decode.p25.phase1.message.tsbk.Opcode;
import io.github.dsheirer.module.decode.p25.phase1.message.tsbk.TSBKMessage;
import io.github.dsheirer.module.decode.p25.phase1.message.tsbk.motorola.osp.MotorolaDenyResponse;
import io.github.dsheirer.module.decode.p25.phase1.message.tsbk.motorola.osp.PatchGroupVoiceChannelGrant;
import io.github.dsheirer.module.decode.p25.phase1.message.tsbk.motorola.osp.PatchGroupVoiceChannelGrantUpdate;
import io.github.dsheirer.module.decode.p25.phase1.message.tsbk.standard.isp.CancelServiceRequest;
import io.github.dsheirer.module.decode.p25.phase1.message.tsbk.standard.isp.ExtendedFunctionResponse;
import io.github.dsheirer.module.decode.p25.phase1.message.tsbk.standard.isp.GroupAffiliationQueryResponse;
import io.github.dsheirer.module.decode.p25.phase1.message.tsbk.standard.isp.GroupDataServiceRequest;
import io.github.dsheirer.module.decode.p25.phase1.message.tsbk.standard.isp.GroupVoiceServiceRequest;
import io.github.dsheirer.module.decode.p25.phase1.message.tsbk.standard.isp.IndividualDataServiceRequest;
import io.github.dsheirer.module.decode.p25.phase1.message.tsbk.standard.isp.LocationRegistrationRequest;
import io.github.dsheirer.module.decode.p25.phase1.message.tsbk.standard.isp.MessageUpdateRequest;
import io.github.dsheirer.module.decode.p25.phase1.message.tsbk.standard.isp.SNDCPDataChannelRequest;
import io.github.dsheirer.module.decode.p25.phase1.message.tsbk.standard.isp.SNDCPDataPageResponse;
import io.github.dsheirer.module.decode.p25.phase1.message.tsbk.standard.isp.SNDCPReconnectRequest;
import io.github.dsheirer.module.decode.p25.phase1.message.tsbk.standard.isp.StatusQueryResponse;
import io.github.dsheirer.module.decode.p25.phase1.message.tsbk.standard.isp.StatusUpdateRequest;
import io.github.dsheirer.module.decode.p25.phase1.message.tsbk.standard.isp.TelephoneInterconnectAnswerResponse;
import io.github.dsheirer.module.decode.p25.phase1.message.tsbk.standard.isp.UnitAcknowledgeResponse;
import io.github.dsheirer.module.decode.p25.phase1.message.tsbk.standard.isp.UnitRegistrationRequest;
import io.github.dsheirer.module.decode.p25.phase1.message.tsbk.standard.isp.UnitToUnitVoiceServiceAnswerResponse;
import io.github.dsheirer.module.decode.p25.phase1.message.tsbk.standard.isp.UnitToUnitVoiceServiceRequest;
import io.github.dsheirer.module.decode.p25.phase1.message.tsbk.standard.osp.AcknowledgeResponse;
import io.github.dsheirer.module.decode.p25.phase1.message.tsbk.standard.osp.DenyResponse;
import io.github.dsheirer.module.decode.p25.phase1.message.tsbk.standard.osp.ExtendedFunctionCommand;
import io.github.dsheirer.module.decode.p25.phase1.message.tsbk.standard.osp.GroupAffiliationResponse;
import io.github.dsheirer.module.decode.p25.phase1.message.tsbk.standard.osp.GroupDataChannelGrant;
import io.github.dsheirer.module.decode.p25.phase1.message.tsbk.standard.osp.GroupVoiceChannelGrant;
import io.github.dsheirer.module.decode.p25.phase1.message.tsbk.standard.osp.GroupVoiceChannelGrantUpdate;
import io.github.dsheirer.module.decode.p25.phase1.message.tsbk.standard.osp.GroupVoiceChannelGrantUpdateExplicit;
import io.github.dsheirer.module.decode.p25.phase1.message.tsbk.standard.osp.LocationRegistrationResponse;
import io.github.dsheirer.module.decode.p25.phase1.message.tsbk.standard.osp.MessageUpdate;
import io.github.dsheirer.module.decode.p25.phase1.message.tsbk.standard.osp.QueuedResponse;
import io.github.dsheirer.module.decode.p25.phase1.message.tsbk.standard.osp.RoamingAddressCommand;
import io.github.dsheirer.module.decode.p25.phase1.message.tsbk.standard.osp.SNDCPDataChannelGrant;
import io.github.dsheirer.module.decode.p25.phase1.message.tsbk.standard.osp.StatusUpdate;
import io.github.dsheirer.module.decode.p25.phase1.message.tsbk.standard.osp.TelephoneInterconnectAnswerRequest;
import io.github.dsheirer.module.decode.p25.phase1.message.tsbk.standard.osp.TelephoneInterconnectVoiceChannelGrant;
import io.github.dsheirer.module.decode.p25.phase1.message.tsbk.standard.osp.TelephoneInterconnectVoiceChannelGrantUpdate;
import io.github.dsheirer.module.decode.p25.phase1.message.tsbk.standard.osp.UnitRegistrationResponse;
import io.github.dsheirer.module.decode.p25.phase1.message.tsbk.standard.osp.UnitToUnitVoiceChannelGrant;
import io.github.dsheirer.module.decode.p25.phase1.message.tsbk.standard.osp.UnitToUnitVoiceChannelGrantUpdate;
import io.github.dsheirer.module.decode.p25.reference.Encryption;
import io.github.dsheirer.module.decode.p25.reference.ServiceOptions;
import io.github.dsheirer.sample.Listener;
import org.slf4j.Logger;
import org.slf4j.LoggerFactory;

import java.util.List;

/**
 * Decoder state for an APCO25 channel.  Maintains the call/data/idle state of the channel and produces events by
 * monitoring the decoded message stream.
 *
 */
public class P25P1DecoderState extends DecoderState implements IChannelEventListener
{
    private final static Logger mLog = LoggerFactory.getLogger(P25P1DecoderState.class);

    private ChannelType mChannelType;
    private P25P1Decoder.Modulation mModulation;
    private PatchGroupManager mPatchGroupManager = new PatchGroupManager();
    private P25P1NetworkConfigurationMonitor mNetworkConfigurationMonitor;
    private P25TrafficChannelManager mTrafficChannelManager;
    private Listener<ChannelEvent> mChannelEventListener;
    private DecodeEvent mCurrentCallEvent;

    /**
     * Constructs an APCO-25 decoder state with an optional traffic channel manager.
     * @param channel with configuration details
     * @param trafficChannelManager for handling traffic channel grants.
     */
    public P25P1DecoderState(Channel channel, P25TrafficChannelManager trafficChannelManager)
    {
        mChannelType = channel.getChannelType();
        mModulation = ((DecodeConfigP25Phase1)channel.getDecodeConfiguration()).getModulation();
        mNetworkConfigurationMonitor = new P25P1NetworkConfigurationMonitor(mModulation);

        if(trafficChannelManager != null)
        {
            mTrafficChannelManager = trafficChannelManager;
            mChannelEventListener = trafficChannelManager.getChannelEventListener();
        }
        else
        {
            mChannelEventListener = channelEvent -> {
                //do nothing with channel events if we're not configured to process traffic channels
            };
        }
    }

    /**
     * Constructs an APCO-25 decoder state for a traffic channel.
     * @param channel with configuration details
     */
    public P25P1DecoderState(Channel channel)
    {
        this(channel, null);
    }

    /**
     * Modulation type for the decoder
     */
    public P25P1Decoder.Modulation getModulation()
    {
        return mModulation;
    }

    /**
     * Identifies the decoder type
     */
    @Override
    public DecoderType getDecoderType()
    {
        return DecoderType.P25_PHASE1;
    }

    /**
     * Implements the IChannelEventListener interface to receive traffic channel teardown notifications so that the
     * traffic channel manager can manage traffic channel allocations.
     */
    @Override
    public Listener<ChannelEvent> getChannelEventListener()
    {
        return mChannelEventListener;
    }

    /**
     * Performs a full reset to prepare this object for reuse on a new channel
     */
    @Override
    public void reset()
    {
        super.reset();
        resetState();
    }

/**
     * Resets any temporal state details
     */
    protected void resetState()
    {
        super.resetState();

        if(mCurrentCallEvent != null)
        {
            mCurrentCallEvent.end(System.currentTimeMillis());
            broadcast(mCurrentCallEvent);
            mCurrentCallEvent = null;
        }
    }

    /**
     * Primary message processing method.
     */
    @Override
    public void receive(IMessage iMessage)
    {
        if(iMessage instanceof P25Message)
        {
            P25Message message = (P25Message)iMessage;

            getIdentifierCollection().update(message.getNAC());

            switch(message.getDUID())
            {
                case ALTERNATE_MULTI_BLOCK_TRUNKING_CONTROL:
                    processAMBTC(message);
                    break;
                case HEADER_DATA_UNIT:
                    processHDU((HDUMessage)message);
                    break;
                case IP_PACKET_DATA:
                    processPacketData(message);
                    break;
                case LOGICAL_LINK_DATA_UNIT_1:
                case LOGICAL_LINK_DATA_UNIT_2:
                    processLDU(message);
                    break;
                case PACKET_DATA_UNIT:
                    processPDU(message);
                    break;
                case SUBNETWORK_DEPENDENT_CONVERGENCE_PROTOCOL:
                    processSNDCP(message);
                    break;
                case TERMINATOR_DATA_UNIT:
                    processTDU(message);
                    break;
                case TERMINATOR_DATA_UNIT_LINK_CONTROL:
                    processTDULC(message);
                    break;
                case TRUNKING_SIGNALING_BLOCK_1:
                case TRUNKING_SIGNALING_BLOCK_2:
                case TRUNKING_SIGNALING_BLOCK_3:
                    processTSBK(message);
                    break;
                case UNCONFIRMED_MULTI_BLOCK_TRUNKING_CONTROL:
                    processUMBTC(message);
                    break;
                case UNKNOWN:
                    break;
            }
        }
    }

    /**
     * Commands the traffic channel manager to process a traffic channel grant and allocate a decoder
     * to process the traffic channel.
     * @param apco25Channel to allocate
     * @param serviceOptions for the channel
     * @param identifierCollection identifying the users of the channel
     * @param opcode that identifies the type of channel grant
     * @param timestamp when the channel grant occurred.
     */
    private void processChannelGrant(APCO25Channel apco25Channel, ServiceOptions serviceOptions,
                                     IdentifierCollection identifierCollection, Opcode opcode, long timestamp)
    {
        if(mTrafficChannelManager != null && apco25Channel.getValue().getFrequencyBand() != null)
        {
            mTrafficChannelManager.processChannelGrant(apco25Channel, serviceOptions, identifierCollection, opcode,
                    timestamp);
        }
    }

    /**
     * Alternate Multi-Block Trunking Control (AMBTC)
     *
     * @param message
     */
    private void processAMBTC(P25Message message)
    {
        if(message instanceof AMBTCMessage && message.isValid())
        {
            AMBTCMessage ambtc = (AMBTCMessage)message;

            switch(ambtc.getHeader().getOpcode())
            {
                case ISP_AUTHENTICATION_RESPONSE:
                    processAMBTCIspAuthenticationResponse(message, ambtc);
                    break;
                case ISP_CALL_ALERT_REQUEST:
                    processBroadcast(ambtc.getIdentifiers(), ambtc.getTimestamp(), DecodeEventType.REQUEST, "CALL ALERT");
                    break;
                case ISP_GROUP_AFFILIATION_REQUEST:
                    processBroadcast(ambtc.getIdentifiers(), ambtc.getTimestamp(), DecodeEventType.REQUEST, "GROUP AFFILIATION");
                    break;
                case ISP_INDIVIDUAL_DATA_SERVICE_REQUEST:
                    if(ambtc instanceof AMBTCIndividualDataServiceRequest)
                    {
                        AMBTCIndividualDataServiceRequest idsr = (AMBTCIndividualDataServiceRequest)ambtc;

                        processBroadcast(ambtc.getIdentifiers(), ambtc.getTimestamp(), DecodeEventType.REQUEST, "INDIVIDUAL DATA SERVICE " + idsr.getDataServiceOptions());
                    }
                    break;
                case ISP_LOCATION_REGISTRATION_REQUEST:
                    if(ambtc instanceof AMBTCLocationRegistrationRequest)
                    {
                        AMBTCLocationRegistrationRequest lrr = (AMBTCLocationRegistrationRequest)ambtc;

                        processBroadcast(ambtc.getIdentifiers(), ambtc.getTimestamp(), DecodeEventType.REQUEST, "LOCATION REGISTRATION - UNIQUE ID:" + lrr.getSourceId());
                    }
                    break;
                case ISP_MESSAGE_UPDATE_REQUEST:
                    if(ambtc instanceof AMBTCMessageUpdateRequest)
                    {
                        AMBTCMessageUpdateRequest mur = (AMBTCMessageUpdateRequest)ambtc;

                        processBroadcast(ambtc.getIdentifiers(), ambtc.getTimestamp(), DecodeEventType.SDM, "MESSAGE:" + mur.getShortDataMessage());
                    }
                    break;
                case ISP_ROAMING_ADDRESS_REQUEST:
                    processBroadcast(ambtc.getIdentifiers(), ambtc.getTimestamp(), DecodeEventType.REQUEST, "ROAMING ADDRESS");
                    break;
                case ISP_STATUS_QUERY_REQUEST:
                    processBroadcast(ambtc.getIdentifiers(), ambtc.getTimestamp(), DecodeEventType.REQUEST, "STATUS QUERY");
                    break;
                case ISP_STATUS_QUERY_RESPONSE:
                    processAMBTCStatusQueryResponse(ambtc);
                    break;
                case ISP_STATUS_UPDATE_REQUEST:
                    processAMBTCStatusUpdateRequest(ambtc);
                    break;
                case ISP_UNIT_ACKNOWLEDGE_RESPONSE:
                    if(ambtc instanceof AMBTCUnitAcknowledgeResponse)
                    {
                        AMBTCUnitAcknowledgeResponse uar = (AMBTCUnitAcknowledgeResponse)ambtc;

                        processBroadcast(ambtc.getIdentifiers(), ambtc.getTimestamp(), DecodeEventType.RESPONSE, "ACKNOWLEDGE:" + uar.getAcknowledgedService());
                    }
                    break;
                case ISP_UNIT_TO_UNIT_VOICE_SERVICE_REQUEST:
                    if(ambtc instanceof AMBTCUnitToUnitVoiceServiceRequest)
                    {
                        AMBTCUnitToUnitVoiceServiceRequest uuvsr = (AMBTCUnitToUnitVoiceServiceRequest)ambtc;

                        processBroadcast(ambtc.getIdentifiers(), ambtc.getTimestamp(), DecodeEventType.REQUEST, "UNIT-2-UNIT VOICE SERVICE " + uuvsr.getVoiceServiceOptions());
                    }
                    break;
                case ISP_UNIT_TO_UNIT_ANSWER_RESPONSE:
                    processAMBTCUnitToUnitAnswerResponse(ambtc);
                    break;

                //Network configuration messages
                case OSP_ADJACENT_STATUS_BROADCAST:
                    mNetworkConfigurationMonitor.process(ambtc);
                    break;
                case OSP_NETWORK_STATUS_BROADCAST:
                    mNetworkConfigurationMonitor.process(ambtc);
                    break;
                case OSP_RFSS_STATUS_BROADCAST:
                    mNetworkConfigurationMonitor.process(ambtc);
                    break;

                //Channel grants
                case OSP_GROUP_DATA_CHANNEL_GRANT:
                    processAMBTCGroupDataChannelGrant(ambtc);
                    break;
                case OSP_GROUP_VOICE_CHANNEL_GRANT:
                    processAMBTCGroupVoiceChannelGrant(ambtc);
                    break;
                case OSP_INDIVIDUAL_DATA_CHANNEL_GRANT:
                    processAMBTCIndividualDataChannelGrant(ambtc);
                    break;
                case OSP_TELEPHONE_INTERCONNECT_VOICE_CHANNEL_GRANT:
                    processAMBTCTelephoneInterconnectVoiceChannelGrant(ambtc);
                    break;
                case OSP_TELEPHONE_INTERCONNECT_VOICE_CHANNEL_GRANT_UPDATE:
                    processAMBTCTelephoneInterconnectVoiceChannelGrantUpdate(ambtc);
                    break;
                case OSP_UNIT_TO_UNIT_VOICE_CHANNEL_GRANT:
                    processAMBTCUnitToUnitVoiceChannelGrant(ambtc);
                    break;
                case OSP_UNIT_TO_UNIT_VOICE_CHANNEL_GRANT_UPDATE:
                    processAMBTCUnitToUnitVoiceChannelGrantUpdate(ambtc);
                    break;
                case OSP_UNIT_TO_UNIT_ANSWER_REQUEST:
<<<<<<< HEAD
                    processBroadcast(ambtc.getIdentifiers(), ambtc.getTimestamp(), DecodeEventType.PAGE, "ANSWER REQUEST");
=======
                    MutableIdentifierCollection icUUAnswerRequest = new MutableIdentifierCollection(getIdentifierCollection().getIdentifiers());
                    icUUAnswerRequest.remove(IdentifierClass.USER);
                    icUUAnswerRequest.update(ambtc.getIdentifiers());

                    broadcast(P25DecodeEvent.builder(ambtc.getTimestamp())
                        .channel(getCurrentChannel())
                        .eventDescription(DecodeEventType.PAGE.toString())
                        .details("ANSWER REQUEST")
                        .identifiers(icUUAnswerRequest)
                        .build());
                    break;
>>>>>>> 649258bd
                case OSP_CALL_ALERT:
                    processBroadcast(ambtc.getIdentifiers(), ambtc.getTimestamp(), DecodeEventType.PAGE, "CALL ALERT");
                    break;
                case OSP_GROUP_AFFILIATION_QUERY:
                    processBroadcast(ambtc.getIdentifiers(), ambtc.getTimestamp(), DecodeEventType.QUERY, "GROUP AFFILIATION");
                    break;
                case OSP_GROUP_AFFILIATION_RESPONSE:
                    processAMBTCGroupAffiliationResponse(ambtc);
                    break;
                case OSP_MESSAGE_UPDATE:
                    if(ambtc instanceof AMBTCMessageUpdate)
                    {
                        AMBTCMessageUpdate mu = (AMBTCMessageUpdate)ambtc;

                        processBroadcast(ambtc.getIdentifiers(), ambtc.getTimestamp(), DecodeEventType.SDM, "MESSAGE:" + mu.getShortDataMessage());
                    }
                    break;
                case OSP_PROTECTION_PARAMETER_BROADCAST:
                    processAMBTCProtectionParameterBroadcast(ambtc);
                    break;
                case OSP_ROAMING_ADDRESS_UPDATE:
                    processBroadcast(ambtc.getIdentifiers(), ambtc.getTimestamp(), DecodeEventType.RESPONSE, "ROAMING ADDRESS UPDATE");
                    break;
                case OSP_ROAMING_ADDRESS_COMMAND:
                    processBroadcast(ambtc.getIdentifiers(), ambtc.getTimestamp(), DecodeEventType.COMMAND, "ROAMING ADDRESS");
                    break;
                case OSP_STATUS_QUERY:
                    processBroadcast(ambtc.getIdentifiers(), ambtc.getTimestamp(), DecodeEventType.QUERY, "STATUS");
                    break;
                case OSP_STATUS_UPDATE:
                    processAMBTCStatusUpdate(ambtc);
                    break;
                case OSP_UNIT_REGISTRATION_RESPONSE:
                    if(ambtc instanceof AMBTCUnitRegistrationResponse)
                    {
                        AMBTCUnitRegistrationResponse urr = (AMBTCUnitRegistrationResponse)ambtc;

                        processBroadcast(ambtc.getIdentifiers(), ambtc.getTimestamp(), DecodeEventType.REGISTER, urr.getResponse() + " UNIT REGISTRATION");
                    }
                    break;
                default:
                    mLog.debug("Unrecognized AMBTC Opcode: " + ambtc.getHeader().getOpcode().name());
                    break;
            }
        }

        broadcast(new DecoderStateEvent(this, Event.DECODE, State.CONTROL));
    }

    private void processAMBTCStatusUpdate(AMBTCMessage ambtc) {
        if(ambtc instanceof AMBTCStatusUpdate)
        {
            AMBTCStatusUpdate su = (AMBTCStatusUpdate)ambtc;

            MutableIdentifierCollection icStatusUpdate = new MutableIdentifierCollection(getIdentifierCollection().getIdentifiers());
            icStatusUpdate.remove(IdentifierClass.USER);
            icStatusUpdate.update(ambtc.getIdentifiers());

            broadcast(P25DecodeEvent.builder(ambtc.getTimestamp())
                .channel(getCurrentChannel())
                .eventDescription(DecodeEventType.STATUS.toString())
                .details("UNIT:" + su.getUnitStatus() + " USER:" + su.getUserStatus())
                .identifiers(icStatusUpdate)
                .build());
        }
    }

    private void processAMBTCProtectionParameterBroadcast(AMBTCMessage ambtc) {
        if(ambtc instanceof AMBTCProtectionParameterBroadcast)
        {
            AMBTCProtectionParameterBroadcast ppb = (AMBTCProtectionParameterBroadcast)ambtc;

            MutableIdentifierCollection ic = new MutableIdentifierCollection(getIdentifierCollection().getIdentifiers());
            ic.remove(IdentifierClass.USER);
            ic.update(ambtc.getIdentifiers());

            broadcast(P25DecodeEvent.builder(ambtc.getTimestamp())
                .channel(getCurrentChannel())
                .eventDescription(DecodeEventType.RESPONSE.toString())
                .details("USE ENCRYPTION " + ppb.getEncryptionKey() +
                    " OUTBOUND MI:" + ppb.getOutboundMessageIndicator() +
                    " INBOUND MI:" + ppb.getInboundMessageIndicator())
                .identifiers(ic)
                .build());
        }
    }

    private void processAMBTCGroupAffiliationResponse(AMBTCMessage ambtc) {
        if(ambtc instanceof AMBTCGroupAffiliationResponse)
        {
            AMBTCGroupAffiliationResponse gar = (AMBTCGroupAffiliationResponse)ambtc;

            MutableIdentifierCollection ic = new MutableIdentifierCollection(getIdentifierCollection().getIdentifiers());
            ic.remove(IdentifierClass.USER);
            ic.update(ambtc.getIdentifiers());

            broadcast(P25DecodeEvent.builder(ambtc.getTimestamp())
                .channel(getCurrentChannel())
                .eventDescription(DecodeEventType.RESPONSE.toString())
                .details("AFFILIATION GROUP:" + gar.getGroupId() +
                    " ANNOUNCEMENT GROUP:" + gar.getAnnouncementGroupId())
                .identifiers(ic)
                .build());
        }
    }

    private void processAMBTCUnitToUnitVoiceChannelGrantUpdate(AMBTCMessage ambtc) {
        if(ambtc instanceof AMBTCUnitToUnitVoiceServiceChannelGrantUpdate)
        {
            AMBTCUnitToUnitVoiceServiceChannelGrantUpdate uuvscgu = (AMBTCUnitToUnitVoiceServiceChannelGrantUpdate)ambtc;

            MutableIdentifierCollection identifierCollection = new MutableIdentifierCollection(getIdentifierCollection().getIdentifiers());
            identifierCollection.remove(IdentifierClass.USER);
            identifierCollection.update(uuvscgu.getIdentifiers());

            processChannelGrant(uuvscgu.getChannel(), uuvscgu.getVoiceServiceOptions(),
                    identifierCollection, ambtc.getHeader().getOpcode(),
                    ambtc.getTimestamp());
        }
    }

    private void processAMBTCUnitToUnitVoiceChannelGrant(AMBTCMessage ambtc) {
        if(ambtc instanceof AMBTCUnitToUnitVoiceServiceChannelGrant)
        {
            AMBTCUnitToUnitVoiceServiceChannelGrant uuvscg = (AMBTCUnitToUnitVoiceServiceChannelGrant)ambtc;

            MutableIdentifierCollection identifierCollection = new MutableIdentifierCollection(getIdentifierCollection().getIdentifiers());
            identifierCollection.remove(IdentifierClass.USER);
            identifierCollection.update(uuvscg.getIdentifiers());

            processChannelGrant(uuvscg.getChannel(), uuvscg.getVoiceServiceOptions(),
                    identifierCollection, ambtc.getHeader().getOpcode(),
                    ambtc.getTimestamp());
        }
    }

    private void processAMBTCTelephoneInterconnectVoiceChannelGrantUpdate(AMBTCMessage ambtc) {
        if(ambtc instanceof AMBTCTelephoneInterconnectChannelGrantUpdate)
        {
            AMBTCTelephoneInterconnectChannelGrantUpdate ticgu = (AMBTCTelephoneInterconnectChannelGrantUpdate)ambtc;

            MutableIdentifierCollection identifierCollection = new MutableIdentifierCollection(getIdentifierCollection().getIdentifiers());
            identifierCollection.remove(IdentifierClass.USER);
            identifierCollection.update(ticgu.getIdentifiers());

            processChannelGrant(ticgu.getChannel(), ticgu.getVoiceServiceOptions(),
                    identifierCollection, ambtc.getHeader().getOpcode(),
                    ambtc.getTimestamp());
        }
    }

    private void processAMBTCTelephoneInterconnectVoiceChannelGrant(AMBTCMessage ambtc) {
        if(ambtc instanceof AMBTCTelephoneInterconnectChannelGrant)
        {
            AMBTCTelephoneInterconnectChannelGrant ticg = (AMBTCTelephoneInterconnectChannelGrant)ambtc;

            MutableIdentifierCollection identifierCollection = new MutableIdentifierCollection(getIdentifierCollection().getIdentifiers());
            identifierCollection.remove(IdentifierClass.USER);
            identifierCollection.update(ticg.getIdentifiers());

            processChannelGrant(ticg.getChannel(), ticg.getVoiceServiceOptions(),
                    identifierCollection, ambtc.getHeader().getOpcode(),
                    ambtc.getTimestamp());
        }
    }

    private void processAMBTCIndividualDataChannelGrant(AMBTCMessage ambtc) {
        if(ambtc instanceof AMBTCIndividualDataChannelGrant)
        {
            AMBTCIndividualDataChannelGrant idcg = (AMBTCIndividualDataChannelGrant)ambtc;

            MutableIdentifierCollection identifierCollection = new MutableIdentifierCollection(getIdentifierCollection().getIdentifiers());
            identifierCollection.remove(IdentifierClass.USER);
            identifierCollection.update(idcg.getIdentifiers());

            processChannelGrant(idcg.getChannel(), idcg.getDataServiceOptions(),
                    identifierCollection, ambtc.getHeader().getOpcode(),
                    ambtc.getTimestamp());
        }
    }

    private void processAMBTCGroupVoiceChannelGrant(AMBTCMessage ambtc) {
        if(ambtc instanceof AMBTCGroupVoiceChannelGrant)
        {
            AMBTCGroupVoiceChannelGrant gvcg = (AMBTCGroupVoiceChannelGrant)ambtc;

            MutableIdentifierCollection identifierCollection = new MutableIdentifierCollection(getIdentifierCollection().getIdentifiers());
            identifierCollection.remove(IdentifierClass.USER);
            identifierCollection.update(gvcg.getIdentifiers());

            processChannelGrant(gvcg.getChannel(), gvcg.getVoiceServiceOptions(),
                    identifierCollection, ambtc.getHeader().getOpcode(),
                    ambtc.getTimestamp());
        }
    }

    private void processAMBTCGroupDataChannelGrant(AMBTCMessage ambtc) {
        if(ambtc instanceof AMBTCGroupDataChannelGrant)
        {
            AMBTCGroupDataChannelGrant gdcg = (AMBTCGroupDataChannelGrant)ambtc;

            MutableIdentifierCollection identifierCollection = new MutableIdentifierCollection(getIdentifierCollection().getIdentifiers());
            identifierCollection.remove(IdentifierClass.USER);
            identifierCollection.update(gdcg.getIdentifiers());
            processChannelGrant(gdcg.getChannel(), gdcg.getDataServiceOptions(),
                    identifierCollection, ambtc.getHeader().getOpcode(),
                    ambtc.getTimestamp());
        }
    }

    private void processAMBTCUnitToUnitAnswerResponse(AMBTCMessage ambtc) {
        if(ambtc instanceof AMBTCUnitToUnitVoiceServiceAnswerResponse)
        {
            AMBTCUnitToUnitVoiceServiceAnswerResponse uuvsar = (AMBTCUnitToUnitVoiceServiceAnswerResponse)ambtc;

            MutableIdentifierCollection icUnitAnswerResponse = new MutableIdentifierCollection(getIdentifierCollection().getIdentifiers());
            icUnitAnswerResponse.remove(IdentifierClass.USER);
            icUnitAnswerResponse.update(ambtc.getIdentifiers());

            broadcast(P25DecodeEvent.builder(ambtc.getTimestamp())
                .channel(getCurrentChannel())
                .eventDescription(DecodeEventType.RESPONSE.toString())
                .details(uuvsar.getAnswerResponse() + " UNIT-2-UNIT VOICE SERVICE " +
                    uuvsar.getVoiceServiceOptions())
                .identifiers(icUnitAnswerResponse)
                .build());
        }
    }

    private void processAMBTCStatusUpdateRequest(AMBTCMessage ambtc) {
        if(ambtc instanceof AMBTCStatusUpdateRequest)
        {
            AMBTCStatusUpdateRequest sur = (AMBTCStatusUpdateRequest)ambtc;

            MutableIdentifierCollection icStatusUpdateRequest = new MutableIdentifierCollection(getIdentifierCollection().getIdentifiers());
            icStatusUpdateRequest.remove(IdentifierClass.USER);
            icStatusUpdateRequest.update(ambtc.getIdentifiers());

            broadcast(P25DecodeEvent.builder(ambtc.getTimestamp())
                .channel(getCurrentChannel())
                .eventDescription(DecodeEventType.STATUS.toString())
                .details("UNIT:" + sur.getUnitStatus() + " USER:" + sur.getUserStatus())
                .identifiers(icStatusUpdateRequest)
                .build());
        }
    }

    private void processAMBTCStatusQueryResponse(AMBTCMessage ambtc) {
        if(ambtc instanceof AMBTCStatusQueryResponse)
        {
            MutableIdentifierCollection icStatusQueryResponse = new MutableIdentifierCollection(getIdentifierCollection().getIdentifiers());
            icStatusQueryResponse.remove(IdentifierClass.USER);
            icStatusQueryResponse.update(ambtc.getIdentifiers());

            AMBTCStatusQueryResponse sqr = (AMBTCStatusQueryResponse)ambtc;
            broadcast(P25DecodeEvent.builder(ambtc.getTimestamp())
                .channel(getCurrentChannel())
                .eventDescription(DecodeEventType.STATUS.toString())
                .details("UNIT:" + sqr.getUnitStatus() + " USER:" + sqr.getUserStatus())
                .identifiers(icStatusQueryResponse)
                .build());
        }
    }

    private void processBroadcast(List<Identifier> identifiers, long timestamp, DecodeEventType request, String s) {
        MutableIdentifierCollection requestCollection = new MutableIdentifierCollection(getIdentifierCollection().getIdentifiers());
        requestCollection.remove(IdentifierClass.USER);
        requestCollection.update(identifiers);

        broadcast(P25DecodeEvent.builder(timestamp)
                .channel(getCurrentChannel())
                .eventDescription(request.toString())
                .details(s)
                .identifiers(requestCollection)
                .build());
    }

    private void processAMBTCIspAuthenticationResponse(P25Message message, AMBTCMessage ambtc) {
        if(message instanceof AMBTCAuthenticationResponse)
        {
            AMBTCAuthenticationResponse ar = (AMBTCAuthenticationResponse)ambtc;

            processBroadcast(ambtc.getIdentifiers(), ambtc.getTimestamp(), DecodeEventType.RESPONSE, "AUTHENTICATION:" + ar.getAuthenticationValue());
        }
    }

    /**
     * Processes a Header Data Unit message and starts a new call event.
     */
    private void processHDU(HDUMessage message)
    {
        if(message.isValid())
        {
            HeaderData headerData = message.getHeaderData();

            if(headerData.isValid())
            {
                closeCurrentCallEvent(message.getTimestamp());

                for(Identifier identifier : headerData.getIdentifiers())
                {
                    //Add to the identifier collection after filtering through the patch group manager
                    getIdentifierCollection().update(mPatchGroupManager.update(identifier));
                }

                updateCurrentCall(headerData.isEncryptedAudio() ? DecodeEventType.CALL_ENCRYPTED :
                    DecodeEventType.CALL, null, message.getTimestamp());

                return;
            }
        }

        broadcast(new DecoderStateEvent(this, Event.DECODE, State.ACTIVE));
    }


    /**
     * Processes an LDU voice message and forwards Link Control and/or Encryption Sync Parameters for
     * additional processing.
     *
     * @param message that is an instance of an LDU1 or LDU2 message
     */
    private void processLDU(P25Message message)
    {
        broadcast(new DecoderStateEvent(this, Event.CONTINUATION, State.CALL));

        if(message instanceof LDU1Message)
        {
            LinkControlWord lcw = ((LDU1Message)message).getLinkControlWord();

            if(lcw != null && lcw.isValid())
            {
                processLinkControl(lcw, message.getTimestamp());
            }

            updateCurrentCall(DecodeEventType.CALL, null, message.getTimestamp());
        }
        else if(message instanceof LDU2Message)
        {
            EncryptionSyncParameters esp = ((LDU2Message)message).getEncryptionSyncParameters();

            if(esp != null && esp.isValid())
            {
                processEncryptionSyncParameters(esp, message.getTimestamp());
            }

            updateCurrentCall(DecodeEventType.CALL, null, message.getTimestamp());
        }
    }

    /**
     * Processes a Terminator Data Unit with Link Control (TDULC) message and forwards valid
     * Link Control Word messages for additional processing.
     *
     * @param message that is an instance of a TDULC
     */
    private void processTDULC(P25Message message)
    {
        closeCurrentCallEvent(message.getTimestamp());
        broadcast(new DecoderStateEvent(this, Event.DECODE, State.ACTIVE));

        if(message instanceof TDULinkControlMessage)
        {
            LinkControlWord lcw = ((TDULinkControlMessage)message).getLinkControlWord();

            if(lcw != null && lcw.isValid())
            {
                processLinkControl(lcw, message.getTimestamp());
            }
        }
    }

    /**
     * Updates or creates a current call event.
     *
     * @param type of call that will be used as an event description
     * @param details of the call (optional)
     * @param timestamp of the message indicating a call or continuation
     */
    private void updateCurrentCall(DecodeEventType type, String details, long timestamp)
    {
        if(mCurrentCallEvent == null)
        {
            mCurrentCallEvent = P25DecodeEvent.builder(timestamp)
                .channel(getCurrentChannel())
                .eventDescription(type.toString())
                .details(details)
                .identifiers(getIdentifierCollection().copyOf())
                .build();

            broadcast(mCurrentCallEvent);
            broadcast(new DecoderStateEvent(this, Event.START, State.CALL));
        }
        else
        {
            if(type == DecodeEventType.CALL_ENCRYPTED)
            {
                mCurrentCallEvent.setEventDescription(type.toString());
                mCurrentCallEvent.setDetails(details);
            }
            mCurrentCallEvent.setIdentifierCollection(getIdentifierCollection().copyOf());
            mCurrentCallEvent.end(timestamp);
            broadcast(mCurrentCallEvent);
            broadcast(new DecoderStateEvent(this, Event.CONTINUATION, State.CALL));
        }
    }

    /**
     * Ends/closes the current call event.
     *
     * @param timestamp of the message that indicates the event has ended.
     */
    private void closeCurrentCallEvent(long timestamp)
    {
        if(mCurrentCallEvent != null)
        {
            mCurrentCallEvent.end(timestamp);
            broadcast(mCurrentCallEvent);
            mCurrentCallEvent = null;

            //Only clear the from identifier at this point ... the channel may still be allocated to the TO talkgroup
            getIdentifierCollection().remove(IdentifierClass.USER, Role.FROM);
        }
    }

    /**
     * Terminator Data Unit (TDU).
     */
    private void processTDU(P25Message message)
    {
        closeCurrentCallEvent(message.getTimestamp());
        broadcast(new DecoderStateEvent(this, Event.DECODE, State.ACTIVE));
    }

    /**
     * Packet Data Unit
     *
     * @param message
     */
    private void processPDU(P25Message message)
    {
        if(message.isValid() && message instanceof PDUMessage)
        {
            PDUMessage pdu = (PDUMessage)message;

            processBroadcast(pdu.getIdentifiers(), message.getTimestamp(), DecodeEventType.DATA_PACKET, pdu.toString());

        }

        broadcast(new DecoderStateEvent(this, Event.DECODE, State.DATA));
    }

    /**
     * Unconfirmed Multi-Block Trunking Control (UMBTC)
     *
     * @param message
     */
    private void processUMBTC(P25Message message)
    {
        if(message.isValid() && message instanceof UMBTCTelephoneInterconnectRequestExplicitDialing)
        {
            UMBTCTelephoneInterconnectRequestExplicitDialing tired = (UMBTCTelephoneInterconnectRequestExplicitDialing)message;

            processBroadcast(tired.getIdentifiers(), tired.getTimestamp(), DecodeEventType.REQUEST, "TELEPHONE INTERCONNECT:" + tired.getTelephoneNumber());
        }

        broadcast(new DecoderStateEvent(this, Event.DECODE, State.CONTROL));
    }

    /**
     * IP Packet Data
     *
     * @param message
     */
    private void processPacketData(P25Message message)
    {
        broadcast(new DecoderStateEvent(this, Event.DECODE, State.DATA));

        if(message instanceof SNDCPPacketMessage)
        {
            SNDCPPacketMessage sndcp = (SNDCPPacketMessage)message;
            getIdentifierCollection().update(sndcp.getIdentifiers());
        }
        else if(message instanceof PacketMessage)
        {
            PacketMessage packetMessage = (PacketMessage)message;
            getIdentifierCollection().remove(IdentifierClass.USER);
            getIdentifierCollection().update(packetMessage.getIdentifiers());

            IPacket packet = packetMessage.getPacket();

            if(packet instanceof IPV4Packet)
            {
                IPV4Packet ipv4 = (IPV4Packet)packet;

                IPacket ipPayload = ipv4.getPayload();

                if(ipPayload instanceof UDPPacket)
                {
                    UDPPacket udpPacket = (UDPPacket)ipPayload;

                    IPacket udpPayload = udpPacket.getPayload();

                    if(udpPayload instanceof ARSPacket)
                    {
                        ARSPacket arsPacket = (ARSPacket)udpPayload;

                        MutableIdentifierCollection ic = new MutableIdentifierCollection(getIdentifierCollection().getIdentifiers());

                        DecodeEvent packetEvent = P25DecodeEvent.builder(message.getTimestamp())
                            .channel(getCurrentChannel())
                            .eventDescription(DecodeEventType.AUTOMATIC_REGISTRATION_SERVICE.toString())
                            .identifiers(ic)
                            .details(arsPacket.toString() + " " + ipv4.toString())
                            .build();

                        broadcast(packetEvent);
                    }
                    else
                    {
                        MutableIdentifierCollection ic = new MutableIdentifierCollection(getIdentifierCollection().getIdentifiers());

                        DecodeEvent packetEvent = P25DecodeEvent.builder(message.getTimestamp())
                            .channel(getCurrentChannel())
                            .eventDescription(DecodeEventType.UDP_PACKET.toString())
                            .identifiers(ic)
                            .details(ipv4.toString())
                            .build();

                        broadcast(packetEvent);
                    }
                }
            }
        }
    }

    /**
     * Sub-Network Dependent Convergence Protocol (SNDCP)
     *
     * @param message
     */
    private void processSNDCP(P25Message message)
    {
        broadcast(new DecoderStateEvent(this, Event.DECODE, State.DATA));

        if(message.isValid() && message instanceof SNDCPPacketMessage)
        {
            SNDCPPacketMessage sndcpPacket = (SNDCPPacketMessage)message;

            SNDCPMessage sndcpMessage = sndcpPacket.getSNDCPMessage();

            MutableIdentifierCollection ic = new MutableIdentifierCollection(getIdentifierCollection().getIdentifiers());
            ic.remove(IdentifierClass.USER);
            ic.update(sndcpPacket.getIdentifiers());

            switch(sndcpPacket.getSNDCPPacketHeader().getPDUType())
            {
                case OUTBOUND_SNDCP_ACTIVATE_TDS_CONTEXT_ACCEPT:
                    broadcast(P25DecodeEvent.builder(message.getTimestamp())
                        .channel(getCurrentChannel())
                        .eventDescription(DecodeEventType.RESPONSE.toString())
                        .details("SNDCP ACTIVATE TDS CONTEXT ACCEPT")
                        .identifiers(ic)
                        .build());
                    break;
                case OUTBOUND_SNDCP_DEACTIVATE_TDS_CONTEXT_ACCEPT:
                    broadcast(P25DecodeEvent.builder(message.getTimestamp())
                        .channel(getCurrentChannel())
                        .eventDescription(DecodeEventType.RESPONSE.toString())
                        .details("SNDCP DEACTIVATE TDS CONTEXT ACCEPT")
                        .identifiers(ic)
                        .build());
                    break;
                case OUTBOUND_SNDCP_DEACTIVATE_TDS_CONTEXT_REQUEST:
                    broadcast(P25DecodeEvent.builder(message.getTimestamp())
                        .channel(getCurrentChannel())
                        .eventDescription(DecodeEventType.REQUEST.toString())
                        .details("SNDCP DEACTIVATE TDS CONTEXT")
                        .identifiers(ic)
                        .build());
                    break;
                case OUTBOUND_SNDCP_ACTIVATE_TDS_CONTEXT_REJECT:
                    broadcast(P25DecodeEvent.builder(message.getTimestamp())
                        .channel(getCurrentChannel())
                        .eventDescription(DecodeEventType.RESPONSE.toString())
                        .details("SNDCP ACTIVATE TDS CONTEXT REJECT")
                        .identifiers(ic)
                        .build());
                    break;
                case INBOUND_SNDCP_ACTIVATE_TDS_CONTEXT_REQUEST:
                    broadcast(P25DecodeEvent.builder(message.getTimestamp())
                        .channel(getCurrentChannel())
                        .eventDescription(DecodeEventType.REQUEST.toString())
                        .details("SNDCP ACTIVATE TDS CONTEXT")
                        .identifiers(ic)
                        .build());
                    break;
                case INBOUND_SNDCP_DEACTIVATE_TDS_CONTEXT_ACCEPT:
                    broadcast(P25DecodeEvent.builder(message.getTimestamp())
                        .channel(getCurrentChannel())
                        .eventDescription(DecodeEventType.RESPONSE.toString())
                        .details("SNDCP DEACTIVATE TDS CONTEXT ACCEPT")
                        .identifiers(ic)
                        .build());
                    break;
                case INBOUND_SNDCP_DEACTIVATE_TDS_CONTEXT_REQUEST:
                    broadcast(P25DecodeEvent.builder(message.getTimestamp())
                        .channel(getCurrentChannel())
                        .eventDescription(DecodeEventType.REQUEST.toString())
                        .details("SNDCP DEACTIVATE TDS CONTEXT")
                        .identifiers(ic)
                        .build());
                    break;
            }
        }
    }

    /**
     * Trunking Signalling Block (TSBK)
     *
     * @param message
     */
    private void processTSBK(P25Message message)
    {
        broadcast(new DecoderStateEvent(this, Event.DECODE, State.CONTROL));

        if(message.isValid() && message instanceof TSBKMessage)
        {
            TSBKMessage tsbk = (TSBKMessage)message;

            switch(tsbk.getOpcode())
            {
                //Channel Grant messages
                case OSP_GROUP_DATA_CHANNEL_GRANT:
                    processTSBKDataChannelGrant(tsbk);
                    break;
                case OSP_GROUP_VOICE_CHANNEL_GRANT:
                    processTSBKGroupVoiceChannelGrant(tsbk);
                    break;
                case OSP_GROUP_VOICE_CHANNEL_GRANT_UPDATE:
                    processTSBKGroupVoiceChannelGrantUpdate(tsbk);
                    break;
                case OSP_GROUP_VOICE_CHANNEL_GRANT_UPDATE_EXPLICIT:
                    processTSBKGroupVoiceChannelGrantUpdateExplicit(tsbk);
                    break;
                case OSP_UNIT_TO_UNIT_VOICE_CHANNEL_GRANT:
                    processTSBKUnitToUnitVoiceChannelGrant(tsbk);
                    break;
                case OSP_UNIT_TO_UNIT_VOICE_CHANNEL_GRANT_UPDATE:
                    processTSBKUnitToUnitVoiceChannelGrantUpdate(tsbk);
                    break;
                case OSP_TELEPHONE_INTERCONNECT_VOICE_CHANNEL_GRANT:
                    processTSBKTelephoneInterconnectVoiceChannelGrant(tsbk);
                    break;
                case OSP_TELEPHONE_INTERCONNECT_VOICE_CHANNEL_GRANT_UPDATE:
                    processTSBKTelephoneInterconnectVoiceChannelGrantUpdate(tsbk);
                    break;
                case OSP_SNDCP_DATA_CHANNEL_GRANT:
                    processTSBKSndcpDataChannelGrant(tsbk);
                    break;
                case MOTOROLA_OSP_PATCH_GROUP_CHANNEL_GRANT:
                    processTSBKMotorolaOspPatchGroupChannelGrant(tsbk);
                    break;
                case MOTOROLA_OSP_PATCH_GROUP_CHANNEL_GRANT_UPDATE:
                    processTSBKMotorolaOspPatchGroupChannelGrantUpdate(tsbk);
                    break;

                //Network Configuration Messages
                case MOTOROLA_OSP_TRAFFIC_CHANNEL_ID:
                case MOTOROLA_OSP_SYSTEM_LOADING:
                case MOTOROLA_OSP_BASE_STATION_ID:
                case MOTOROLA_OSP_CONTROL_CHANNEL_PLANNED_SHUTDOWN:
                case OSP_IDENTIFIER_UPDATE_TDMA:
                case OSP_IDENTIFIER_UPDATE_VHF_UHF_BANDS:
                case OSP_SECONDARY_CONTROL_CHANNEL_BROADCAST_EXPLICIT:
                case OSP_SNDCP_DATA_CHANNEL_ANNOUNCEMENT_EXPLICIT:
                case OSP_TIME_DATE_ANNOUNCEMENT:
                case OSP_TDMA_SYNC_BROADCAST:
                case OSP_SYSTEM_SERVICE_BROADCAST:
                case OSP_SECONDARY_CONTROL_CHANNEL_BROADCAST:
                case OSP_RFSS_STATUS_BROADCAST:
                case OSP_NETWORK_STATUS_BROADCAST:
                case OSP_ADJACENT_STATUS_BROADCAST:
                case OSP_IDENTIFIER_UPDATE:
                case OSP_PROTECTION_PARAMETER_BROADCAST:
                case OSP_PROTECTION_PARAMETER_UPDATE:
                    mNetworkConfigurationMonitor.process(tsbk);
                    break;

                case OSP_UNIT_TO_UNIT_ANSWER_REQUEST:
                    processBroadcast(tsbk.getIdentifiers(), tsbk.getTimestamp(), DecodeEventType.PAGE, "UNIT-TO-UNIT ANSWER REQUEST");
                    break;
                case OSP_TELEPHONE_INTERCONNECT_ANSWER_REQUEST:
                    processTSBKTelephoneInterconnectAnswerRequest(tsbk);
                    break;
                case OSP_SNDCP_DATA_PAGE_REQUEST:
                    processBroadcast(tsbk.getIdentifiers(), tsbk.getTimestamp(), DecodeEventType.PAGE, "SNDCP DATA PAGE REQUEST");
                    break;
                case OSP_STATUS_UPDATE:
                    processTSBKStatusUpdate(tsbk);
                    break;
                case OSP_STATUS_QUERY:
                    processBroadcast(tsbk.getIdentifiers(), tsbk.getTimestamp(), DecodeEventType.QUERY, "STATUS");
                    break;
                case OSP_MESSAGE_UPDATE:
                    if(tsbk instanceof MessageUpdate)
                    {
                        MessageUpdate mu = (MessageUpdate)tsbk;
                        processBroadcast(tsbk.getIdentifiers(), tsbk.getTimestamp(), DecodeEventType.SDM, "MSG:" + mu.getShortDataMessage());
                    }
                    break;
                case OSP_RADIO_UNIT_MONITOR_COMMAND:
                    processBroadcast(tsbk.getIdentifiers(), tsbk.getTimestamp(), DecodeEventType.COMMAND, "RADIO UNIT MONITOR");
                    break;
                case OSP_CALL_ALERT:
                    processBroadcast(tsbk.getIdentifiers(), tsbk.getTimestamp(), DecodeEventType.PAGE, "CALL ALERT");
                    break;
                case OSP_ACKNOWLEDGE_RESPONSE:
                    processTSBKAcknowledgeResponse(tsbk);
                    break;
                case OSP_QUEUED_RESPONSE:
                    processTSBKQueuedResponse(tsbk);
                    break;
                case OSP_EXTENDED_FUNCTION_COMMAND:
                    processTSBKExtendedFunctionCommand(tsbk);
                    break;
                case OSP_DENY_RESPONSE:
                    processTSBKDenyResponse(tsbk);
                    break;
                case OSP_GROUP_AFFILIATION_RESPONSE:
                    processTSBKGroupAffiliationResponse(tsbk);
                    break;
                case OSP_GROUP_AFFILIATION_QUERY:
                    processBroadcast(tsbk.getIdentifiers(), tsbk.getTimestamp(), DecodeEventType.QUERY, "GROUP AFFILIATION");
                    break;
                case OSP_LOCATION_REGISTRATION_RESPONSE:
                    processTSBKLocationRegistrationResponse(tsbk);
                    break;
                case OSP_UNIT_REGISTRATION_RESPONSE:
                    processTSBKUnitRegistrationResponse(tsbk);
                    break;
                case OSP_UNIT_REGISTRATION_COMMAND:
                    processBroadcast(tsbk.getIdentifiers(), tsbk.getTimestamp(), DecodeEventType.COMMAND, "UNIT REGISTRATION");
                    break;
                case OSP_AUTHENTICATION_COMMAND:
                    processBroadcast(tsbk.getIdentifiers(), tsbk.getTimestamp(), DecodeEventType.COMMAND, "AUTHENTICATE");
                    break;
                case OSP_UNIT_DEREGISTRATION_ACKNOWLEDGE:
                    processBroadcast(tsbk.getIdentifiers(), tsbk.getTimestamp(), DecodeEventType.DEREGISTER, "ACKNOWLEDGE UNIT DE-REGISTRATION");
                    break;
                case OSP_ROAMING_ADDRESS_COMMAND:
                    if(tsbk instanceof RoamingAddressCommand)
                    {
                        RoamingAddressCommand rac = (RoamingAddressCommand)tsbk;

                        processBroadcast(tsbk.getIdentifiers(), tsbk.getTimestamp(), DecodeEventType.COMMAND, rac.getStackOperation() + " ROAMING ADDRESS");
                    }
                    break;

                //MOTOROLA PATCH GROUP OPCODES
                case MOTOROLA_OSP_PATCH_GROUP_ADD:
                    mPatchGroupManager.addPatchGroups(tsbk.getIdentifiers());
                    break;
                case MOTOROLA_OSP_PATCH_GROUP_DELETE:
                    mPatchGroupManager.removePatchGroups(tsbk.getIdentifiers());
                    break;

                //STANDARD - INBOUND OPCODES
                case ISP_GROUP_VOICE_SERVICE_REQUEST:
                    if(tsbk instanceof GroupVoiceServiceRequest)
                    {
                        GroupVoiceServiceRequest gvsr = (GroupVoiceServiceRequest)tsbk;
                        processBroadcast(tsbk.getIdentifiers(), tsbk.getTimestamp(), DecodeEventType.REQUEST, "GROUP VOICE SERVICE " + gvsr.getVoiceServiceOptions());
                    }
                    break;
                case ISP_UNIT_TO_UNIT_VOICE_SERVICE_REQUEST:
                    if(tsbk instanceof UnitToUnitVoiceServiceRequest)
                    {
                        UnitToUnitVoiceServiceRequest uuvsr = (UnitToUnitVoiceServiceRequest)tsbk;
                        processBroadcast(tsbk.getIdentifiers(), tsbk.getTimestamp(), DecodeEventType.REQUEST, "UNIT-2-UNIT VOICE SERVICE " + uuvsr.getVoiceServiceOptions());
                    }
                    break;
                case ISP_UNIT_TO_UNIT_ANSWER_RESPONSE:
                    processTSBKUnitToUnitAnswerResponse(tsbk);
                    break;
                case ISP_TELEPHONE_INTERCONNECT_PSTN_REQUEST:
                    processBroadcast(tsbk.getIdentifiers(), tsbk.getTimestamp(), DecodeEventType.REQUEST, "TELEPHONE INTERCONNECT");
                    break;
                case ISP_TELEPHONE_INTERCONNECT_ANSWER_RESPONSE:
                    processTSBKTelephoneInterconnectAnswerResponse(tsbk);
                    break;
                case ISP_INDIVIDUAL_DATA_SERVICE_REQUEST:
                    if(tsbk instanceof IndividualDataServiceRequest)
                    {
                        IndividualDataServiceRequest idsr = (IndividualDataServiceRequest)tsbk;
                        processBroadcast(tsbk.getIdentifiers(), tsbk.getTimestamp(), DecodeEventType.REQUEST, "INDIVIDUAL DATA SERVICE " + idsr.getVoiceServiceOptions());
                    }
                    break;
                case ISP_GROUP_DATA_SERVICE_REQUEST:
                    if(tsbk instanceof GroupDataServiceRequest)
                    {
                        GroupDataServiceRequest gdsr = (GroupDataServiceRequest)tsbk;
                        processBroadcast(tsbk.getIdentifiers(), tsbk.getTimestamp(), DecodeEventType.REQUEST, "GROUP DATA SERVICE " + gdsr.getVoiceServiceOptions());
                    }
                    break;
                case ISP_SNDCP_DATA_CHANNEL_REQUEST:
                    if(tsbk instanceof SNDCPDataChannelRequest)
                    {
                        SNDCPDataChannelRequest sdcr = (SNDCPDataChannelRequest)tsbk;
                        processBroadcast(tsbk.getIdentifiers(), tsbk.getTimestamp(), DecodeEventType.REQUEST, "SNDCP DATA CHANNEL " + sdcr.getDataServiceOptions());
                    }
                    break;
                case ISP_SNDCP_DATA_PAGE_RESPONSE:
                    processTSBKSndcpDataPageResponse(tsbk);
                    break;
                case ISP_SNDCP_RECONNECT_REQUEST:
                    processTSBKSndcpReconnectRequest(tsbk);
                    break;
                case ISP_STATUS_UPDATE_REQUEST:
                    processTSBKStatusUpdateRequest(tsbk);
                    break;
                case ISP_STATUS_QUERY_RESPONSE:
                    processTSBKStatusQueryResponse(tsbk);
                    break;
                case ISP_STATUS_QUERY_REQUEST:
                    processBroadcast(tsbk.getIdentifiers(), tsbk.getTimestamp(), DecodeEventType.QUERY, "UNIT AND USER STATUS");
                    break;
                case ISP_MESSAGE_UPDATE_REQUEST:
                    if(tsbk instanceof MessageUpdateRequest)
                    {
                        MessageUpdateRequest mur = (MessageUpdateRequest)tsbk;
                        processBroadcast(tsbk.getIdentifiers(), tsbk.getTimestamp(), DecodeEventType.SDM, "MESSAGE:" + mur.getShortDataMessage());
                    }
                    break;
                case ISP_RADIO_UNIT_MONITOR_REQUEST:
                    processBroadcast(tsbk.getIdentifiers(), tsbk.getTimestamp(), DecodeEventType.REQUEST, "RADIO UNIT MONITOR");
                    break;
                case ISP_CALL_ALERT_REQUEST:
                    processBroadcast(tsbk.getIdentifiers(), tsbk.getTimestamp(), DecodeEventType.REQUEST, "CALL ALERT");
                    break;
                case ISP_UNIT_ACKNOWLEDGE_RESPONSE:
                    if(tsbk instanceof UnitAcknowledgeResponse)
                    {
                        UnitAcknowledgeResponse uar = (UnitAcknowledgeResponse)tsbk;
                        processBroadcast(tsbk.getIdentifiers(), tsbk.getTimestamp(), DecodeEventType.RESPONSE, "UNIT ACKNOWLEDGE:" + uar.getAcknowledgedServiceType().getDescription());
                    }
                    break;
                case ISP_CANCEL_SERVICE_REQUEST:
                    processTSBKCancelServiceRequest(tsbk);
                    break;
                case ISP_EXTENDED_FUNCTION_RESPONSE:
                    processTSBKExtendedFunctionResponse(tsbk);
                    break;
                case ISP_EMERGENCY_ALARM_REQUEST:
                    processBroadcast(tsbk.getIdentifiers(), tsbk.getTimestamp(), DecodeEventType.REQUEST, "EMERGENCY ALARM");
                    break;
                case ISP_GROUP_AFFILIATION_REQUEST:
                    processBroadcast(tsbk.getIdentifiers(), tsbk.getTimestamp(), DecodeEventType.REQUEST, "GROUP AFFILIATION");
                    break;
                case ISP_GROUP_AFFILIATION_QUERY_RESPONSE:
                    processTSBKGroupAffiliationQueryResponse(tsbk);
                    break;
                case ISP_UNIT_DE_REGISTRATION_REQUEST:
                    processBroadcast(tsbk.getIdentifiers(), tsbk.getTimestamp(), DecodeEventType.DEREGISTER, "UNIT DE-REGISTRATION REQUEST");
                    break;
                case ISP_UNIT_REGISTRATION_REQUEST:
                    processTSBKUnitRegistrationRequest(tsbk);
                    break;
                case ISP_LOCATION_REGISTRATION_REQUEST:
                    processTSBKLocationRegistrationRequest(tsbk);
                    break;
                case ISP_PROTECTION_PARAMETER_REQUEST:
                    processBroadcast(tsbk.getIdentifiers(), tsbk.getTimestamp(), DecodeEventType.REQUEST, "ENCRYPTION PARAMETERS");
                    break;
                case ISP_IDENTIFIER_UPDATE_REQUEST:
                    processBroadcast(tsbk.getIdentifiers(), tsbk.getTimestamp(), DecodeEventType.REQUEST, "FREQUENCY BAND DETAILS");
                    break;
                case ISP_ROAMING_ADDRESS_REQUEST:
                    processTSBKRoamingAddressRequest(tsbk);
                    break;
                case ISP_ROAMING_ADDRESS_RESPONSE:
                    processBroadcast(tsbk.getIdentifiers(), tsbk.getTimestamp(), DecodeEventType.RESPONSE, "ROAMING ADDRESS");
                    break;
                case MOTOROLA_OSP_DENY_RESPONSE:
<<<<<<< HEAD
                    processTSBKMotorolaOspDenyResponse(tsbk);
=======
                    if(tsbk instanceof MotorolaDenyResponse)
                    {
                        MotorolaDenyResponse dr = (MotorolaDenyResponse)tsbk;
                        MutableIdentifierCollection ic = new MutableIdentifierCollection(getIdentifierCollection().getIdentifiers());
                        ic.remove(IdentifierClass.USER);
                        ic.update(tsbk.getIdentifiers());

                        broadcast(P25DecodeEvent.builder(tsbk.getTimestamp())
                            .channel(getCurrentChannel())
                            .eventDescription(DecodeEventType.RESPONSE.toString())
                            .details("DENY: " + dr.getDeniedServiceType().getDescription() +
                                " REASON: " + dr.getDenyReason() + " - INFO: " + dr.getAdditionalInfo())
                            .identifiers(ic)
                            .build());
                    }
                    break;
>>>>>>> 649258bd
                default:
//                    mLog.debug("Unrecognized TSBK Opcode: " + tsbk.getOpcode().name() + " VENDOR:" + tsbk.getVendor() +
//                        " OPCODE:" + tsbk.getOpcodeNumber());
                    break;
            }
        }
    }

    private void processTSBKMotorolaOspDenyResponse(TSBKMessage tsbk) {
        if(tsbk instanceof MotorolaDenyResponse)
        {
            MotorolaDenyResponse dr = (MotorolaDenyResponse)tsbk;
            MutableIdentifierCollection ic = new MutableIdentifierCollection(getIdentifierCollection().getIdentifiers());
            ic.remove(IdentifierClass.USER);
            ic.update(tsbk.getIdentifiers());

            broadcast(P25DecodeEvent.builder(tsbk.getTimestamp())
                .channel(getCurrentChannel())
                .eventDescription(DecodeEventType.RESPONSE.toString())
                .details("DENY: " + dr.getDeniedServiceType().getDescription() +
                    " REASON: " + dr.getDenyReason() + " - INFO: " + dr.getAdditionalInfo())
                .identifiers(ic)
                .build());
        }
    }

    private void processTSBKRoamingAddressRequest(TSBKMessage tsbk) {
        MutableIdentifierCollection icRoamingRequest = new MutableIdentifierCollection(getIdentifierCollection().getIdentifiers());
        icRoamingRequest.remove(IdentifierClass.USER);
        icRoamingRequest.update(tsbk.getIdentifiers());

        broadcast(P25DecodeEvent.builder(tsbk.getTimestamp())
            .channel(getCurrentChannel())
            .eventDescription(DecodeEventType.REQUEST.toString())
            .details("ROAMING ADDRESS")
            .identifiers(new IdentifierCollection(tsbk.getIdentifiers()))
            .build());
        return;
    }

    private void processTSBKLocationRegistrationRequest(TSBKMessage tsbk) {
        if(tsbk instanceof LocationRegistrationRequest)
        {
            LocationRegistrationRequest lrr = (LocationRegistrationRequest)tsbk;
            MutableIdentifierCollection ic = new MutableIdentifierCollection(getIdentifierCollection().getIdentifiers());
            ic.remove(IdentifierClass.USER);
            ic.update(tsbk.getIdentifiers());

            broadcast(P25DecodeEvent.builder(tsbk.getTimestamp())
                .channel(getCurrentChannel())
                .eventDescription(DecodeEventType.REGISTER.toString())
                .details((lrr.isEmergency() ? "EMERGENCY " : "") +
                    "LOCATION REGISTRATION REQUEST - CAPABILITY:" + lrr.getCapability())
                .identifiers(ic)
                .build());
        }
    }

    private void processTSBKUnitRegistrationRequest(TSBKMessage tsbk) {
        if(tsbk instanceof UnitRegistrationRequest)
        {
            UnitRegistrationRequest urr = (UnitRegistrationRequest)tsbk;
            MutableIdentifierCollection ic = new MutableIdentifierCollection(getIdentifierCollection().getIdentifiers());
            ic.remove(IdentifierClass.USER);
            ic.update(tsbk.getIdentifiers());

            broadcast(P25DecodeEvent.builder(tsbk.getTimestamp())
                .channel(getCurrentChannel())
                .eventDescription(DecodeEventType.REGISTER.toString())
                .details((urr.isEmergency() ? "EMERGENCY " : "") +
                    "UNIT REGISTRATION REQUEST - CAPABILITY:" + urr.getCapability())
                .identifiers(ic)
                .build());
        }
    }

    private void processTSBKGroupAffiliationQueryResponse(TSBKMessage tsbk) {
        if(tsbk instanceof GroupAffiliationQueryResponse)
        {
            GroupAffiliationQueryResponse gaqr = (GroupAffiliationQueryResponse)tsbk;
            MutableIdentifierCollection ic = new MutableIdentifierCollection(getIdentifierCollection().getIdentifiers());
            ic.remove(IdentifierClass.USER);
            ic.update(tsbk.getIdentifiers());

            broadcast(P25DecodeEvent.builder(tsbk.getTimestamp())
                .channel(getCurrentChannel())
                .eventDescription(DecodeEventType.RESPONSE.toString())
                .details("AFFILIATION - GROUP:" + gaqr.getGroupAddress() +
                    " ANNOUNCEMENT GROUP:" + gaqr.getAnnouncementGroupAddress())
                .identifiers(ic)
                .build());
        }
    }

    private void processTSBKExtendedFunctionResponse(TSBKMessage tsbk) {
        if(tsbk instanceof ExtendedFunctionResponse)
        {
            ExtendedFunctionResponse efr = (ExtendedFunctionResponse)tsbk;
            MutableIdentifierCollection ic = new MutableIdentifierCollection(getIdentifierCollection().getIdentifiers());
            ic.remove(IdentifierClass.USER);
            ic.update(tsbk.getIdentifiers());

            broadcast(P25DecodeEvent.builder(tsbk.getTimestamp())
                .channel(getCurrentChannel())
                .eventDescription(DecodeEventType.RESPONSE.toString())
                .details("EXTENDED FUNCTION:" + efr.getExtendedFunction() +
                    " ARGUMENTS:" + efr.getArguments())
                .identifiers(ic)
                .build());
        }
    }

    private void processTSBKCancelServiceRequest(TSBKMessage tsbk) {
        if(tsbk instanceof CancelServiceRequest)
        {
            CancelServiceRequest csr = (CancelServiceRequest)tsbk;
            MutableIdentifierCollection ic = new MutableIdentifierCollection(getIdentifierCollection().getIdentifiers());
            ic.remove(IdentifierClass.USER);
            ic.update(tsbk.getIdentifiers());

            broadcast(P25DecodeEvent.builder(tsbk.getTimestamp())
                .channel(getCurrentChannel())
                .eventDescription(DecodeEventType.REQUEST.toString())
                .details("CANCEL SERVICE:" + csr.getServiceType() +
                    " REASON:" + csr.getCancelReason() + (csr.hasAdditionalInformation() ?
                    " INFO:" + csr.getAdditionalInformation() : ""))
                .identifiers(ic)
                .build());
        }
    }

    private void processTSBKStatusQueryResponse(TSBKMessage tsbk) {
        if(tsbk instanceof StatusQueryResponse)
        {
            StatusQueryResponse sqr = (StatusQueryResponse)tsbk;
            MutableIdentifierCollection ic = new MutableIdentifierCollection(getIdentifierCollection().getIdentifiers());
            ic.remove(IdentifierClass.USER);
            ic.update(tsbk.getIdentifiers());

            broadcast(P25DecodeEvent.builder(tsbk.getTimestamp())
                .channel(getCurrentChannel())
                .eventDescription(DecodeEventType.STATUS.toString())
                .details("UNIT:" + sqr.getUnitStatus() + " USER:" + sqr.getUserStatus())
                .identifiers(ic)
                .build());
        }
    }

    private void processTSBKStatusUpdateRequest(TSBKMessage tsbk) {
        if(tsbk instanceof StatusUpdateRequest)
        {
            StatusUpdateRequest sur = (StatusUpdateRequest)tsbk;
            MutableIdentifierCollection ic = new MutableIdentifierCollection(getIdentifierCollection().getIdentifiers());
            ic.remove(IdentifierClass.USER);
            ic.update(tsbk.getIdentifiers());

            broadcast(P25DecodeEvent.builder(tsbk.getTimestamp())
                .channel(getCurrentChannel())
                .eventDescription(DecodeEventType.STATUS.toString())
                .details("UNIT:" + sur.getUnitStatus() + " USER:" + sur.getUserStatus())
                .identifiers(ic)
                .build());
        }
    }

    private void processTSBKSndcpReconnectRequest(TSBKMessage tsbk) {
        if(tsbk instanceof SNDCPReconnectRequest)
        {
            SNDCPReconnectRequest srr = (SNDCPReconnectRequest)tsbk;
            MutableIdentifierCollection ic = new MutableIdentifierCollection(getIdentifierCollection().getIdentifiers());
            ic.remove(IdentifierClass.USER);
            ic.update(tsbk.getIdentifiers());

            broadcast(P25DecodeEvent.builder(tsbk.getTimestamp())
                .channel(getCurrentChannel())
                .eventDescription(DecodeEventType.REQUEST.toString())
                .details("SNDCP RECONNECT " + (srr.hasDataToSend() ? "- DATA TO SEND " : "")
                    + srr.getDataServiceOptions())
                .identifiers(ic)
                .build());
        }
    }

    private void processTSBKSndcpDataPageResponse(TSBKMessage tsbk) {
        if(tsbk instanceof SNDCPDataPageResponse)
        {
            SNDCPDataPageResponse sdpr = (SNDCPDataPageResponse)tsbk;
            MutableIdentifierCollection ic = new MutableIdentifierCollection(getIdentifierCollection().getIdentifiers());
            ic.remove(IdentifierClass.USER);
            ic.update(tsbk.getIdentifiers());

            broadcast(P25DecodeEvent.builder(tsbk.getTimestamp())
                .channel(getCurrentChannel())
                .eventDescription(DecodeEventType.RESPONSE.toString())
                .details(sdpr.getAnswerResponse() + " SNDCP DATA " + sdpr.getDataServiceOptions())
                .identifiers(ic)
                .build());
        }
    }

    private void processTSBKTelephoneInterconnectAnswerResponse(TSBKMessage tsbk) {
        if(tsbk instanceof TelephoneInterconnectAnswerResponse)
        {
            TelephoneInterconnectAnswerResponse tiar = (TelephoneInterconnectAnswerResponse)tsbk;
            MutableIdentifierCollection ic = new MutableIdentifierCollection(getIdentifierCollection().getIdentifiers());
            ic.remove(IdentifierClass.USER);
            ic.update(tsbk.getIdentifiers());

            broadcast(P25DecodeEvent.builder(tsbk.getTimestamp())
                .channel(getCurrentChannel())
                .eventDescription(DecodeEventType.RESPONSE.toString())
                .details(tiar.getAnswerResponse() + " TELEPHONE INTERCONNECT " + tiar.getVoiceServiceOptions())
                .identifiers(ic)
                .build());
        }
    }

    private void processTSBKUnitToUnitAnswerResponse(TSBKMessage tsbk) {
        if(tsbk instanceof UnitToUnitVoiceServiceAnswerResponse)
        {
            UnitToUnitVoiceServiceAnswerResponse uuvsar = (UnitToUnitVoiceServiceAnswerResponse)tsbk;
            MutableIdentifierCollection ic = new MutableIdentifierCollection(getIdentifierCollection().getIdentifiers());
            ic.remove(IdentifierClass.USER);
            ic.update(tsbk.getIdentifiers());

            broadcast(P25DecodeEvent.builder(tsbk.getTimestamp())
                .channel(getCurrentChannel())
                .eventDescription(DecodeEventType.RESPONSE.toString())
                .details(uuvsar.getAnswerResponse() + " UNIT-2-UNIT VOICE SERVICE " + uuvsar.getVoiceServiceOptions())
                .identifiers(ic)
                .build());
        }
    }

    private void processTSBKUnitRegistrationResponse(TSBKMessage tsbk) {
        if(tsbk instanceof UnitRegistrationResponse)
        {
            UnitRegistrationResponse urr = (UnitRegistrationResponse)tsbk;
            MutableIdentifierCollection ic = new MutableIdentifierCollection(getIdentifierCollection().getIdentifiers());
            ic.remove(IdentifierClass.USER);
            ic.update(tsbk.getIdentifiers());

            broadcast(P25DecodeEvent.builder(tsbk.getTimestamp())
                .channel(getCurrentChannel())
                .eventDescription(DecodeEventType.REGISTER.toString())
                .details(urr.getResponse() + " UNIT REGISTRATION - UNIT ID:" + urr.getTargetUniqueId())
                .identifiers(ic)
                .build());
        }
    }

    private void processTSBKLocationRegistrationResponse(TSBKMessage tsbk) {
        if(tsbk instanceof LocationRegistrationResponse)
        {
            LocationRegistrationResponse lrr = (LocationRegistrationResponse)tsbk;
            MutableIdentifierCollection ic = new MutableIdentifierCollection(getIdentifierCollection().getIdentifiers());
            ic.remove(IdentifierClass.USER);
            ic.update(tsbk.getIdentifiers());

            broadcast(P25DecodeEvent.builder(tsbk.getTimestamp())
                .channel(getCurrentChannel())
                .eventDescription(DecodeEventType.REGISTER.toString())
                .details(lrr.getResponse() + " LOCATION REGISTRATION - GROUP:" + lrr.getGroupAddress())
                .identifiers(ic)
                .build());
        }
    }

    private void processTSBKGroupAffiliationResponse(TSBKMessage tsbk) {
        if(tsbk instanceof GroupAffiliationResponse)
        {
            GroupAffiliationResponse gar = (GroupAffiliationResponse)tsbk;
            MutableIdentifierCollection ic = new MutableIdentifierCollection(getIdentifierCollection().getIdentifiers());
            ic.remove(IdentifierClass.USER);
            ic.update(tsbk.getIdentifiers());

            broadcast(P25DecodeEvent.builder(tsbk.getTimestamp())
                .channel(getCurrentChannel())
                .eventDescription(DecodeEventType.RESPONSE.toString())
                .details(gar.getAffiliationResponse() +
                    " AFFILIATION GROUP: " + gar.getGroupAddress() +
                    (gar.isGlobalAffiliation() ? " (GLOBAL)" : " (LOCAL)") +
                    " ANNOUNCEMENT GROUP:" + gar.getAnnouncementGroupAddress())
                .identifiers(ic)
                .build());
        }
    }

    private void processTSBKDenyResponse(TSBKMessage tsbk) {
        if(tsbk instanceof DenyResponse)
        {
            DenyResponse dr = (DenyResponse)tsbk;
            MutableIdentifierCollection ic = new MutableIdentifierCollection(getIdentifierCollection().getIdentifiers());
            ic.remove(IdentifierClass.USER);
            ic.update(tsbk.getIdentifiers());

            broadcast(P25DecodeEvent.builder(tsbk.getTimestamp())
                .channel(getCurrentChannel())
                .eventDescription(DecodeEventType.RESPONSE.toString())
                .details("DENY: " + dr.getDeniedServiceType().getDescription() +
                    " REASON: " + dr.getDenyReason() + " - INFO: " + dr.getAdditionalInfo())
                .identifiers(ic)
                .build());
        }
    }

    private void processTSBKExtendedFunctionCommand(TSBKMessage tsbk) {
        if(tsbk instanceof ExtendedFunctionCommand)
        {
            MutableIdentifierCollection ic = new MutableIdentifierCollection(getIdentifierCollection().getIdentifiers());
            ic.remove(IdentifierClass.USER);
            ic.update(tsbk.getIdentifiers());

            ExtendedFunctionCommand efc = (ExtendedFunctionCommand)tsbk;
            broadcast(P25DecodeEvent.builder(tsbk.getTimestamp())
                .channel(getCurrentChannel())
                .eventDescription(DecodeEventType.COMMAND.toString())
                .details("EXTENDED FUNCTION: " + efc.getExtendedFunction() +
                    " ARGUMENTS:" + efc.getArguments())
                .identifiers(ic)
                .build());
        }
    }

    private void processTSBKQueuedResponse(TSBKMessage tsbk) {
        if(tsbk instanceof QueuedResponse)
        {
            QueuedResponse qr = (QueuedResponse)tsbk;
            MutableIdentifierCollection ic = new MutableIdentifierCollection(getIdentifierCollection().getIdentifiers());
            ic.remove(IdentifierClass.USER);
            ic.update(tsbk.getIdentifiers());

            broadcast(P25DecodeEvent.builder(tsbk.getTimestamp())
                .channel(getCurrentChannel())
                .eventDescription(DecodeEventType.RESPONSE.toString())
                .details("QUEUED: " + qr.getQueuedResponseServiceType().getDescription() +
                    " REASON: " + qr.getQueuedResponseReason() +
                    " INFO: " + qr.getAdditionalInfo())
                .identifiers(ic)
                .build());
        }
    }

    private void processTSBKAcknowledgeResponse(TSBKMessage tsbk) {
        if(tsbk instanceof AcknowledgeResponse)
        {
            MutableIdentifierCollection ic = new MutableIdentifierCollection(getIdentifierCollection().getIdentifiers());
            ic.remove(IdentifierClass.USER);
            ic.update(tsbk.getIdentifiers());

            AcknowledgeResponse ar = (AcknowledgeResponse)tsbk;
            broadcast(P25DecodeEvent.builder(tsbk.getTimestamp())
                .channel(getCurrentChannel())
                .eventDescription(DecodeEventType.RESPONSE.toString())
                .details("ACKNOWLEDGE " + ar.getAcknowledgedServiceType().getDescription())
                .identifiers(ic)
                .build());
        }
    }

    private void processTSBKStatusUpdate(TSBKMessage tsbk) {
        if(tsbk instanceof StatusUpdate)
        {
            StatusUpdate su = (StatusUpdate)tsbk;

            MutableIdentifierCollection ic = new MutableIdentifierCollection(getIdentifierCollection().getIdentifiers());
            ic.remove(IdentifierClass.USER);
            ic.update(tsbk.getIdentifiers());

            broadcast(P25DecodeEvent.builder(tsbk.getTimestamp())
                .channel(getCurrentChannel())
                .eventDescription(DecodeEventType.STATUS.toString())
                .details("UNIT:" + su.getUnitStatus() + " USER:" + su.getUserStatus())
                .identifiers(ic)
                .build());
        }
    }

    private void processTSBKTelephoneInterconnectAnswerRequest(TSBKMessage tsbk) {
        if(tsbk instanceof TelephoneInterconnectAnswerRequest)
        {
            MutableIdentifierCollection ic = new MutableIdentifierCollection(getIdentifierCollection().getIdentifiers());
            ic.remove(IdentifierClass.USER);
            ic.update(tsbk.getIdentifiers());

            TelephoneInterconnectAnswerRequest tiar = (TelephoneInterconnectAnswerRequest)tsbk;
            broadcast(P25DecodeEvent.builder(tsbk.getTimestamp())
                .channel(getCurrentChannel())
                .eventDescription(DecodeEventType.PAGE.toString())
                .details("TELEPHONE ANSWER REQUEST: " + tiar.getTelephoneNumber())
                .identifiers(ic)
                .build());
        }
    }

    private void processTSBKMotorolaOspPatchGroupChannelGrantUpdate(TSBKMessage tsbk) {
        if(tsbk instanceof PatchGroupVoiceChannelGrantUpdate)
        {
            PatchGroupVoiceChannelGrantUpdate pgvcgu = (PatchGroupVoiceChannelGrantUpdate)tsbk;

            //Make a copy of current identifiers and remove current user identifiers and replace from message
            MutableIdentifierCollection identifiersPG1 = new MutableIdentifierCollection(getIdentifierCollection().getIdentifiers());
            identifiersPG1.remove(IdentifierClass.USER);
            identifiersPG1.update(mPatchGroupManager.update(pgvcgu.getPatchGroup1()));

            processChannelGrant(pgvcgu.getChannel1(), null, identifiersPG1,
                    tsbk.getOpcode(), pgvcgu.getTimestamp());

            if(pgvcgu.hasPatchGroup2())
            {
                //Make a copy of current identifiers and remove current user identifiers and replace from message
                MutableIdentifierCollection identifiersPG2 = new MutableIdentifierCollection(getIdentifierCollection().getIdentifiers());
                identifiersPG2.remove(IdentifierClass.USER);
                identifiersPG2.update(mPatchGroupManager.update(pgvcgu.getPatchGroup2()));

                processChannelGrant(pgvcgu.getChannel2(), null,
                        identifiersPG2, tsbk.getOpcode(), pgvcgu.getTimestamp());
            }
        }
    }

    private void processTSBKMotorolaOspPatchGroupChannelGrant(TSBKMessage tsbk) {
        if(tsbk instanceof PatchGroupVoiceChannelGrant)
        {
            PatchGroupVoiceChannelGrant pgvcg = (PatchGroupVoiceChannelGrant)tsbk;

            //Make a copy of current identifiers and remove current user identifiers and replace from message
            MutableIdentifierCollection identifiers = new MutableIdentifierCollection(getIdentifierCollection().getIdentifiers());
            identifiers.remove(IdentifierClass.USER);
            for(Identifier identifier : pgvcg.getIdentifiers())
            {
                identifiers.update(mPatchGroupManager.update(identifier));
            }

            processChannelGrant(pgvcg.getChannel(), pgvcg.getVoiceServiceOptions(),
                    identifiers, tsbk.getOpcode(), pgvcg.getTimestamp());
        }
    }

    private void processTSBKTelephoneInterconnectVoiceChannelGrantUpdate(TSBKMessage tsbk) {
        if(tsbk instanceof TelephoneInterconnectVoiceChannelGrantUpdate)
        {
            TelephoneInterconnectVoiceChannelGrantUpdate tivcgu = (TelephoneInterconnectVoiceChannelGrantUpdate)tsbk;

            //Make a copy of current identifiers and remove current user identifiers and replace from message
            MutableIdentifierCollection identifiers = new MutableIdentifierCollection(getIdentifierCollection().getIdentifiers());
            identifiers.remove(IdentifierClass.USER);
            identifiers.update(tivcgu.getIdentifiers());

            processChannelGrant(tivcgu.getChannel(), tivcgu.getVoiceServiceOptions(),
                    identifiers, tsbk.getOpcode(), tivcgu.getTimestamp());
        }
    }

    private void processTSBKSndcpDataChannelGrant(TSBKMessage tsbk) {
        if(tsbk instanceof SNDCPDataChannelGrant)
        {
            SNDCPDataChannelGrant dcg = (SNDCPDataChannelGrant)tsbk;

            //Make a copy of current identifiers and remove current user identifiers and replace from message
            MutableIdentifierCollection identifiers = new MutableIdentifierCollection(getIdentifierCollection().getIdentifiers());
            identifiers.remove(IdentifierClass.USER);
            identifiers.update(dcg.getIdentifiers());

            processChannelGrant(dcg.getChannel(), dcg.getServiceOptions(),
                    identifiers, tsbk.getOpcode(), dcg.getTimestamp());
        }
    }

    private void processTSBKTelephoneInterconnectVoiceChannelGrant(TSBKMessage tsbk) {
        if(tsbk instanceof TelephoneInterconnectVoiceChannelGrant)
        {
            TelephoneInterconnectVoiceChannelGrant tivcg = (TelephoneInterconnectVoiceChannelGrant)tsbk;

            //Make a copy of current identifiers and remove current user identifiers and replace from message
            MutableIdentifierCollection identifiers = new MutableIdentifierCollection(getIdentifierCollection().getIdentifiers());
            identifiers.remove(IdentifierClass.USER);
            identifiers.update(tivcg.getIdentifiers());

            processChannelGrant(tivcg.getChannel(), tivcg.getVoiceServiceOptions(),
                    identifiers, tsbk.getOpcode(), tivcg.getTimestamp());
        }
    }

    private void processTSBKUnitToUnitVoiceChannelGrantUpdate(TSBKMessage tsbk) {
        if(tsbk instanceof UnitToUnitVoiceChannelGrantUpdate)
        {
            UnitToUnitVoiceChannelGrantUpdate uuvcgu = (UnitToUnitVoiceChannelGrantUpdate)tsbk;

            //Make a copy of current identifiers and remove current user identifiers and replace from message
            MutableIdentifierCollection identifiers = new MutableIdentifierCollection(getIdentifierCollection().getIdentifiers());
            identifiers.remove(IdentifierClass.USER);
            identifiers.update(uuvcgu.getIdentifiers());

            processChannelGrant(uuvcgu.getChannel(), null, identifiers,
                    tsbk.getOpcode(), uuvcgu.getTimestamp());
        }
    }

    private void processTSBKUnitToUnitVoiceChannelGrant(TSBKMessage tsbk) {
        if(tsbk instanceof UnitToUnitVoiceChannelGrant)
        {
            UnitToUnitVoiceChannelGrant uuvcg = (UnitToUnitVoiceChannelGrant)tsbk;

            //Make a copy of current identifiers and remove current user identifiers and replace from message
            MutableIdentifierCollection identifiers = new MutableIdentifierCollection(getIdentifierCollection().getIdentifiers());
            identifiers.remove(IdentifierClass.USER);
            identifiers.update(uuvcg.getIdentifiers());

            processChannelGrant(uuvcg.getChannel(), null, identifiers,
                    tsbk.getOpcode(), uuvcg.getTimestamp());
        }
    }

    private void processTSBKGroupVoiceChannelGrantUpdateExplicit(TSBKMessage tsbk) {
        if(tsbk instanceof GroupVoiceChannelGrantUpdateExplicit)
        {
            GroupVoiceChannelGrantUpdateExplicit gvcgue = (GroupVoiceChannelGrantUpdateExplicit)tsbk;

            //Make a copy of current identifiers and remove current user identifiers and replace from message
            MutableIdentifierCollection identifiers = new MutableIdentifierCollection(getIdentifierCollection().getIdentifiers());
            identifiers.remove(IdentifierClass.USER);
            identifiers.update(mPatchGroupManager.update(gvcgue.getGroupAddress()));

            processChannelGrant(gvcgue.getChannel(), gvcgue.getVoiceServiceOptions(),
                    identifiers, tsbk.getOpcode(), gvcgue.getTimestamp());
        }
    }

    private void processTSBKGroupVoiceChannelGrantUpdate(TSBKMessage tsbk) {
        if(tsbk instanceof GroupVoiceChannelGrantUpdate)
        {
            GroupVoiceChannelGrantUpdate gvcgu = (GroupVoiceChannelGrantUpdate)tsbk;

            //Make a copy of current identifiers and remove current user identifiers and replace from message
            MutableIdentifierCollection identifiersA = new MutableIdentifierCollection(getIdentifierCollection().getIdentifiers());
            identifiersA.remove(IdentifierClass.USER);
            identifiersA.update(mPatchGroupManager.update(gvcgu.getGroupAddressA()));

            processChannelGrant(gvcgu.getChannelA(), null, identifiersA,
                    tsbk.getOpcode(), gvcgu.getTimestamp());

            if(gvcgu.hasGroupB())
            {
                //Make a copy of current identifiers and remove current user identifiers and replace from message
                MutableIdentifierCollection identifiersB = new MutableIdentifierCollection(getIdentifierCollection().getIdentifiers());
                identifiersB.remove(IdentifierClass.USER);
                identifiersB.update(mPatchGroupManager.update(gvcgu.getGroupAddressB()));

                processChannelGrant(gvcgu.getChannelB(), null, identifiersB,
                        tsbk.getOpcode(), gvcgu.getTimestamp());
            }
        }
    }

    private void processTSBKGroupVoiceChannelGrant(TSBKMessage tsbk) {
        if(tsbk instanceof GroupVoiceChannelGrant)
        {
            GroupVoiceChannelGrant gvcg = (GroupVoiceChannelGrant)tsbk;

            //Make a copy of current identifiers and remove current user identifiers and replace from message
            MutableIdentifierCollection identifiers = new MutableIdentifierCollection(getIdentifierCollection().getIdentifiers());
            identifiers.remove(IdentifierClass.USER);
            for(Identifier identifier : gvcg.getIdentifiers())
            {
                identifiers.update(mPatchGroupManager.update(identifier));
            }

            processChannelGrant(gvcg.getChannel(), gvcg.getVoiceServiceOptions(),
                    identifiers, tsbk.getOpcode(), gvcg.getTimestamp());
        }
    }

    private void processTSBKDataChannelGrant(TSBKMessage tsbk) {
        if(tsbk instanceof GroupDataChannelGrant)
        {
            GroupDataChannelGrant gdcg = (GroupDataChannelGrant)tsbk;

            //Make a copy of current identifiers and remove current user identifiers and replace from message
            MutableIdentifierCollection identifiers = new MutableIdentifierCollection(getIdentifierCollection().getIdentifiers());
            identifiers.remove(IdentifierClass.USER);
            for(Identifier identifier : gdcg.getIdentifiers())
            {
                identifiers.update(mPatchGroupManager.update(identifier));
            }

            processChannelGrant(gdcg.getChannel(), gdcg.getDataServiceOptions(),
                    identifiers, tsbk.getOpcode(), gdcg.getTimestamp());
        }
    }

    /**
     * Processes encryption sync parameters carried by an LDU2 message
     *
     * @param esp that is non-null and valid
     */
    private void processEncryptionSyncParameters(EncryptionSyncParameters esp, long timestamp)
    {
        if(esp.isEncryptedAudio())
        {
            for(Identifier identifier : esp.getIdentifiers())
            {
                //Add to the identifier collection after filtering through the patch group manager
                getIdentifierCollection().update(mPatchGroupManager.update(identifier));
            }
            Encryption encryption = Encryption.fromValue(esp.getEncryptionKey().getValue().getAlgorithm());
            updateCurrentCall(DecodeEventType.CALL_ENCRYPTED, "ALGORITHM:" + encryption.toString(), timestamp);
        }
        else
        {
            getIdentifierCollection().remove(Form.ENCRYPTION_KEY);
            updateCurrentCall(DecodeEventType.CALL, null, timestamp);
        }
    }

    /**
     * Processes a Link Control Word (LCW) that is carried by either an LDU1 or a TDULC message.
     *
     * @param lcw that is non-null and valid
     */
    private void processLinkControl(LinkControlWord lcw, long timestamp)
    {
        switch(lcw.getOpcode())
        {
            //Calls in-progress on this channel
            case GROUP_VOICE_CHANNEL_USER:
            case MOTOROLA_PATCH_GROUP_VOICE_CHANNEL_USER:
            case MOTOROLA_TALK_COMPLETE:
            case TELEPHONE_INTERCONNECT_VOICE_CHANNEL_USER:
            case UNIT_TO_UNIT_VOICE_CHANNEL_USER:
                for(Identifier identifier : lcw.getIdentifiers())
                {
                    //Add to the identifier collection after filtering through the patch group manager
                    getIdentifierCollection().update(mPatchGroupManager.update(identifier));
                }
                break;

            //Call termination
            case CALL_TERMINATION_OR_CANCELLATION:
                //Note: we only broadcast an END state if this is a network-commanded channel teardown
                if(lcw instanceof LCCallTermination && ((LCCallTermination)lcw).isNetworkCommandedTeardown())
                {
                    broadcast(new DecoderStateEvent(this, Event.END, State.FADE));
                }
                break;

            //Calls in-progress on another channel
            case GROUP_VOICE_CHANNEL_UPDATE:
            case GROUP_VOICE_CHANNEL_UPDATE_EXPLICIT:
                break;

            //Network configuration messages
            case ADJACENT_SITE_STATUS_BROADCAST:
            case ADJACENT_SITE_STATUS_BROADCAST_EXPLICIT:
            case NETWORK_STATUS_BROADCAST:
            case NETWORK_STATUS_BROADCAST_EXPLICIT:
            case PROTECTION_PARAMETER_BROADCAST:
            case RFSS_STATUS_BROADCAST:
            case RFSS_STATUS_BROADCAST_EXPLICIT:
            case SECONDARY_CONTROL_CHANNEL_BROADCAST:
            case SECONDARY_CONTROL_CHANNEL_BROADCAST_EXPLICIT:
            case SYSTEM_SERVICE_BROADCAST:
                mNetworkConfigurationMonitor.process(lcw);
                break;

            //Patch Group management
            case MOTOROLA_PATCH_GROUP_ADD:
                mPatchGroupManager.addPatchGroups(lcw.getIdentifiers());
                break;
            case MOTOROLA_PATCH_GROUP_DELETE:
                mPatchGroupManager.removePatchGroups(lcw.getIdentifiers());
                break;
            case MOTOROLA_PATCH_GROUP_VOICE_CHANNEL_UPDATE:
                mPatchGroupManager.addPatchGroups(lcw.getIdentifiers());
                break;

            //Other events
            case CALL_ALERT:
                processBroadcast(lcw.getIdentifiers(), timestamp, DecodeEventType.PAGE, "Call Alert");
                break;
            case EXTENDED_FUNCTION_COMMAND:
                if(lcw instanceof LCExtendedFunctionCommand)
                {
                    LCExtendedFunctionCommand efc = (LCExtendedFunctionCommand)lcw;

                    MutableIdentifierCollection ic = new MutableIdentifierCollection(getIdentifierCollection().getIdentifiers());
                    ic.remove(IdentifierClass.USER);
                    ic.update(lcw.getIdentifiers());

                    broadcast(P25DecodeEvent.builder(timestamp)
                        .channel(getCurrentChannel())
                        .eventDescription(DecodeEventType.COMMAND.toString())
                        .details("Extended Function: " + efc.getExtendedFunction() +
                            " Arguments:" + efc.getExtendedFunctionArguments())
                        .identifiers(ic)
                        .build());
                }
                break;
            case GROUP_AFFILIATION_QUERY:
                processBroadcast(lcw.getIdentifiers(), timestamp, DecodeEventType.QUERY, "Group Affiliation");
                break;
            case MESSAGE_UPDATE:
                if(lcw instanceof LCMessageUpdate)
                {
                    MutableIdentifierCollection ic = new MutableIdentifierCollection(getIdentifierCollection().getIdentifiers());
                    ic.remove(IdentifierClass.USER);
                    ic.update(lcw.getIdentifiers());

                    LCMessageUpdate mu = (LCMessageUpdate)lcw;
                    broadcast(P25DecodeEvent.builder(timestamp)
                        .channel(getCurrentChannel())
                        .eventDescription(DecodeEventType.SDM.toString())
                        .details("MSG:" + mu.getShortDataMessage())
                        .identifiers(ic)
                        .build());
                }
                break;
            case STATUS_QUERY:
                processBroadcast(lcw.getIdentifiers(), timestamp, DecodeEventType.QUERY, "Status");
                break;
            case STATUS_UPDATE:
                if(lcw instanceof LCStatusUpdate)
                {
                    LCStatusUpdate su = (LCStatusUpdate)lcw;

                    MutableIdentifierCollection ic = new MutableIdentifierCollection(getIdentifierCollection().getIdentifiers());
                    ic.remove(IdentifierClass.USER);
                    ic.update(lcw.getIdentifiers());

                    broadcast(P25DecodeEvent.builder(timestamp)
                        .channel(getCurrentChannel())
                        .eventDescription(DecodeEventType.STATUS.toString())
                        .details("UNIT:" + su.getUnitStatus() + " USER:" + su.getUserStatus())
                        .identifiers(ic)
                        .build());
                }
                break;
            case TELEPHONE_INTERCONNECT_ANSWER_REQUEST:
                if(lcw instanceof LCTelephoneInterconnectAnswerRequest)
                {
                    LCTelephoneInterconnectAnswerRequest tiar = (LCTelephoneInterconnectAnswerRequest)lcw;

                    processBroadcast(lcw.getIdentifiers(), timestamp, DecodeEventType.PAGE, "Telephone Call:" + tiar.getTelephoneNumber());
                }
                break;
            case UNIT_AUTHENTICATION_COMMAND:
                processBroadcast(lcw.getIdentifiers(), timestamp, DecodeEventType.COMMAND, "Authenticate Unit");
                break;
            case UNIT_REGISTRATION_COMMAND:
                processBroadcast(lcw.getIdentifiers(), timestamp, DecodeEventType.COMMAND, "Unit Registration");
                break;
            case UNIT_TO_UNIT_ANSWER_REQUEST:
                processBroadcast(lcw.getIdentifiers(), timestamp, DecodeEventType.PAGE, "Unit-to-Unit Answer Request");
                break;
            default:
//                mLog.debug("Unrecognized LCW Opcode: " + lcw.getOpcode().name() + " VENDOR:" + lcw.getVendor() +
//                    " OPCODE:" + lcw.getOpcodeNumber());
                break;
        }
    }

    @Override
    public String getActivitySummary()
    {
        return mNetworkConfigurationMonitor.getActivitySummary();
    }

    @Override
    public void receiveDecoderStateEvent(DecoderStateEvent event)
    {
        switch(event.getEvent())
        {
            case RESET:
                resetState();
                mNetworkConfigurationMonitor.reset();
                break;
            default:
                break;
        }
    }

    @Override
    public void start()
    {
        //Change the default (45-second) traffic channel timeout to 1 second
        if(mChannelType == ChannelType.TRAFFIC)
        {
            broadcast(new ChangeChannelTimeoutEvent(this, ChannelType.TRAFFIC, 1000));
        }
    }

    @Override
    public void init()
    {
    }

    @Override
    public void stop()
    {
    }
}<|MERGE_RESOLUTION|>--- conflicted
+++ resolved
@@ -425,21 +425,8 @@
                     processAMBTCUnitToUnitVoiceChannelGrantUpdate(ambtc);
                     break;
                 case OSP_UNIT_TO_UNIT_ANSWER_REQUEST:
-<<<<<<< HEAD
                     processBroadcast(ambtc.getIdentifiers(), ambtc.getTimestamp(), DecodeEventType.PAGE, "ANSWER REQUEST");
-=======
-                    MutableIdentifierCollection icUUAnswerRequest = new MutableIdentifierCollection(getIdentifierCollection().getIdentifiers());
-                    icUUAnswerRequest.remove(IdentifierClass.USER);
-                    icUUAnswerRequest.update(ambtc.getIdentifiers());
-
-                    broadcast(P25DecodeEvent.builder(ambtc.getTimestamp())
-                        .channel(getCurrentChannel())
-                        .eventDescription(DecodeEventType.PAGE.toString())
-                        .details("ANSWER REQUEST")
-                        .identifiers(icUUAnswerRequest)
-                        .build());
-                    break;
->>>>>>> 649258bd
+                    break;
                 case OSP_CALL_ALERT:
                     processBroadcast(ambtc.getIdentifiers(), ambtc.getTimestamp(), DecodeEventType.PAGE, "CALL ALERT");
                     break;
@@ -1324,26 +1311,8 @@
                     processBroadcast(tsbk.getIdentifiers(), tsbk.getTimestamp(), DecodeEventType.RESPONSE, "ROAMING ADDRESS");
                     break;
                 case MOTOROLA_OSP_DENY_RESPONSE:
-<<<<<<< HEAD
                     processTSBKMotorolaOspDenyResponse(tsbk);
-=======
-                    if(tsbk instanceof MotorolaDenyResponse)
-                    {
-                        MotorolaDenyResponse dr = (MotorolaDenyResponse)tsbk;
-                        MutableIdentifierCollection ic = new MutableIdentifierCollection(getIdentifierCollection().getIdentifiers());
-                        ic.remove(IdentifierClass.USER);
-                        ic.update(tsbk.getIdentifiers());
-
-                        broadcast(P25DecodeEvent.builder(tsbk.getTimestamp())
-                            .channel(getCurrentChannel())
-                            .eventDescription(DecodeEventType.RESPONSE.toString())
-                            .details("DENY: " + dr.getDeniedServiceType().getDescription() +
-                                " REASON: " + dr.getDenyReason() + " - INFO: " + dr.getAdditionalInfo())
-                            .identifiers(ic)
-                            .build());
-                    }
-                    break;
->>>>>>> 649258bd
+                    break;
                 default:
 //                    mLog.debug("Unrecognized TSBK Opcode: " + tsbk.getOpcode().name() + " VENDOR:" + tsbk.getVendor() +
 //                        " OPCODE:" + tsbk.getOpcodeNumber());
