--- conflicted
+++ resolved
@@ -39,14 +39,8 @@
 import io.github.dsheirer.module.decode.am.DecodeConfigAM;
 import io.github.dsheirer.module.decode.config.AuxDecodeConfiguration;
 import io.github.dsheirer.module.decode.config.DecodeConfiguration;
-<<<<<<< HEAD
-import io.github.dsheirer.module.decode.dmr.DMRDecoderState;
-import io.github.dsheirer.module.decode.dmr.DMRNetworkConfigurationMonitor;
-import io.github.dsheirer.module.decode.dmr.DMRStandardDecoder;
-=======
 import io.github.dsheirer.module.decode.dmr.DMRDecoder;
 import io.github.dsheirer.module.decode.dmr.DMRDecoderState;
->>>>>>> 88f124af
 import io.github.dsheirer.module.decode.dmr.DMRTrafficChannelManager;
 import io.github.dsheirer.module.decode.dmr.DecodeConfigDMR;
 import io.github.dsheirer.module.decode.dmr.message.voice.DMRAudioModule;
@@ -362,11 +356,7 @@
                                    AliasList aliasList, DecodeConfigDMR decodeConfig,
                                    TrafficChannelManager trafficChannelManager)
     {
-<<<<<<< HEAD
-        modules.add(new DMRStandardDecoder(decodeConfig));
-=======
         modules.add(new DMRDecoder(decodeConfig));
->>>>>>> 88f124af
 
         DMRTrafficChannelManager dmrTrafficChannelManager = null;
 
@@ -384,12 +374,7 @@
             modules.add(dmrTrafficChannelManager);
         }
 
-<<<<<<< HEAD
-        DMRNetworkConfigurationMonitor networkConfigurationMonitor = new DMRNetworkConfigurationMonitor(channel);
-        modules.add(new DMRDecoderState(channel, 1, dmrTrafficChannelManager, networkConfigurationMonitor));
-=======
         modules.add(new DMRDecoderState(channel, 1, dmrTrafficChannelManager));
->>>>>>> 88f124af
         modules.add(new DMRDecoderState(channel, 2, dmrTrafficChannelManager));
         modules.add(new DMRAudioModule(userPreferences, aliasList, 1));
         modules.add(new DMRAudioModule(userPreferences, aliasList, 2));
@@ -400,12 +385,8 @@
         {
             List<State> activeStates = new ArrayList<>();
             activeStates.add(State.CONTROL);
-<<<<<<< HEAD
-            modules.add(new ChannelRotationMonitor(activeStates, decodeConfig.getChannelRotationDelay()));
-=======
             modules.add(new ChannelRotationMonitor(activeStates,
                 ((SourceConfigTunerMultipleFrequency)channel.getSourceConfiguration()).getFrequencyRotationDelay()));
->>>>>>> 88f124af
         }
     }
 
