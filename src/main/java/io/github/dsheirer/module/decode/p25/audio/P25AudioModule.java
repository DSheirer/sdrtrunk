/*
 * ******************************************************************************
 * sdrtrunk
 * Copyright (C) 2014-2019 Dennis Sheirer
 *
 * This program is free software: you can redistribute it and/or modify
 * it under the terms of the GNU General Public License as published by
 * the Free Software Foundation, either version 3 of the License, or
 * (at your option) any later version.
 *
 * This program is distributed in the hope that it will be useful,
 * but WITHOUT ANY WARRANTY; without even the implied warranty of
 * MERCHANTABILITY or FITNESS FOR A PARTICULAR PURPOSE.  See the
 * GNU General Public License for more details.
 *
 * You should have received a copy of the GNU General Public License
 * along with this program.  If not, see <http://www.gnu.org/licenses/>
 * *****************************************************************************
 */
package io.github.dsheirer.module.decode.p25.audio;

import com.google.common.eventbus.Subscribe;
import io.github.dsheirer.audio.AbstractAudioModule;
import io.github.dsheirer.audio.AudioFormats;
import io.github.dsheirer.audio.squelch.SquelchState;
import io.github.dsheirer.dsp.gain.NonClippingGain;
import io.github.dsheirer.eventbus.MyEventBus;
import io.github.dsheirer.message.IMessage;
import io.github.dsheirer.message.IMessageListener;
import io.github.dsheirer.module.decode.p25.message.hdu.HDUMessage;
import io.github.dsheirer.module.decode.p25.message.ldu.LDU1Message;
import io.github.dsheirer.module.decode.p25.message.ldu.LDU2Message;
import io.github.dsheirer.module.decode.p25.message.ldu.LDUMessage;
import io.github.dsheirer.preference.PreferenceType;
import io.github.dsheirer.preference.UserPreferences;
import io.github.dsheirer.sample.Listener;
import io.github.dsheirer.sample.buffer.ReusableAudioPacket;
import io.github.dsheirer.sample.buffer.ReusableAudioPacketQueue;
import jmbe.iface.AudioConversionLibrary;
import jmbe.iface.AudioConverter;
import org.slf4j.Logger;
import org.slf4j.LoggerFactory;

import java.lang.reflect.InvocationTargetException;
<<<<<<< HEAD
=======
import java.net.MalformedURLException;
import java.net.URL;
import java.net.URLClassLoader;
import java.nio.file.Path;
>>>>>>> 4e92a6e3

public class P25AudioModule extends AbstractAudioModule implements Listener<IMessage>, IMessageListener
{
    private static final Logger mLog = LoggerFactory.getLogger(P25AudioModule.class);
    private static final String IMBE_CODEC = "IMBE";
    private static boolean mLibraryLoadStatusLogged = false;

    private boolean mCanConvertAudio = false;
    private boolean mEncryptedCall = false;
    private boolean mEncryptedCallStateEstablished = false;

    private AudioConverter mAudioConverter;
    private SquelchStateListener mSquelchStateListener = new SquelchStateListener();
    private NonClippingGain mGain = new NonClippingGain(5.0f, 0.95f);
    private LDU1Message mCachedLDU1Message = null;
    private ReusableAudioPacketQueue mAudioPacketQueue = new ReusableAudioPacketQueue("P25AudioModule");
    private UserPreferences mUserPreferences;

    public P25AudioModule(UserPreferences userPreferences)
    {
        mUserPreferences = userPreferences;
        MyEventBus.getEventBus().register(this);
        loadConverter();
    }

    @Override
    public Listener<IMessage> getMessageListener()
    {
        return this;
    }

    @Override
    public Listener<SquelchState> getSquelchStateListener()
    {
        return mSquelchStateListener;
    }

    @Override
    public void dispose()
    {
        mAudioConverter = null;
    }

    @Override
    public void reset()
    {
        getIdentifierCollection().clear();
    }

    @Override
    public void start()
    {

    }

    @Override
    public void stop()
    {
        if(hasAudioPacketListener())
        {
            ReusableAudioPacket endAudioPacket = mAudioPacketQueue.getEndAudioBuffer();
            endAudioPacket.resetAttributes();
            endAudioPacket.setAudioChannelId(getAudioChannelId());
            endAudioPacket.setIdentifierCollection(getIdentifierCollection().copyOf());
            endAudioPacket.incrementUserCount();
            getAudioPacketListener().receive(endAudioPacket);
        }
    }

    /**
     * Processes call header (HDU) and voice frame (LDU1/LDU2) messages to decode audio and to determine the
     * encrypted audio status of a call event. Only the HDU and LDU2 messages convey encrypted call status. If an
     * LDU1 message is received without a preceding HDU message, then the LDU1 message is cached until the first
     * LDU2 message is received and the encryption state can be determined. Both the LDU1 and the LDU2 message are
     * then processed for audio if the call is unencrypted.
     */
    public void receive(IMessage message)
    {
        if(mCanConvertAudio && hasAudioPacketListener())
        {
            if(mEncryptedCallStateEstablished)
            {
                if(message instanceof LDUMessage)
                {
                    processAudio((LDUMessage)message);
                }
            }
            else
            {
                if(message instanceof HDUMessage)
                {
                    mEncryptedCallStateEstablished = true;
                    mEncryptedCall = ((HDUMessage)message).getHeaderData().isEncryptedAudio();
                }
                else if(message instanceof LDU1Message)
                {
                    //When we receive an LDU1 message without first receiving the HDU message, cache the LDU1 Message
                    //until we can determine the encrypted call state from the next LDU2 message
                    mCachedLDU1Message = (LDU1Message)message;
                }
                else if(message instanceof LDU2Message)
                {
                    mEncryptedCallStateEstablished = true;
                    LDU2Message ldu2 = (LDU2Message)message;
                    mEncryptedCall = ldu2.getEncryptionSyncParameters().isEncryptedAudio();

                    if(mCachedLDU1Message != null)
                    {
                        processAudio(mCachedLDU1Message);
                        mCachedLDU1Message = null;
                    }

                    processAudio(ldu2);
                }
            }
        }
    }

    /**
     * Processes an audio packet by decoding the IMBE audio frames and rebroadcasting them as PCM audio packets.
     */
    private void processAudio(LDUMessage ldu)
    {
        if(!mEncryptedCall)
        {
            for(byte[] frame : ldu.getIMBEFrames())
            {
                float[] audio = mAudioConverter.decode(frame);

                audio = mGain.apply(audio);

                ReusableAudioPacket audioPacket = mAudioPacketQueue.getBuffer(audio.length);
                audioPacket.resetAttributes();
                audioPacket.setAudioChannelId(getAudioChannelId());
                audioPacket.setIdentifierCollection(getIdentifierCollection().copyOf());
                audioPacket.loadAudioFrom(audio);

                getAudioPacketListener().receive(audioPacket);
            }
        }
        else
        {
            //Encrypted audio processing not implemented
        }
    }

    /**
     * Receives notifications that the JMBE library preference has been updated via the Guava event bus
     *
     * @param preferenceType that was updated
     */
    @Subscribe
    public void preferenceUpdated(PreferenceType preferenceType)
    {
        if(preferenceType == PreferenceType.JMBE_LIBRARY)
        {
            mLibraryLoadStatusLogged = false;
            loadConverter();
        }
    }

    /**
     * Loads audio frame processing chain.  Constructs an imbe targetdataline
     * to receive the raw imbe frames.  Adds an IMBE to 8k PCM format conversion
     * stream wrapper.  Finally, adds an upsampling (8k to 48k) stream wrapper.
     */
    private void loadConverter()
    {
        AudioConverter audioConverter = null;

        Path path = mUserPreferences.getJmbeLibraryPreference().getPathJmbeLibrary();

        if(path != null)
        {
<<<<<<< HEAD
            Class temp = Class.forName("jmbe.JMBEAudioLibrary");

            try
            {
                library = (AudioConversionLibrary) temp.getDeclaredConstructor().newInstance();
            }
            catch(InvocationTargetException | NoSuchMethodException e)
            {
                mLog.error("Couldn't reflectively create instance of JMBE library");
            }

            if(library != null && ((library.getMajorVersion() == 0 && library.getMinorVersion() >= 3 &&
                    library.getBuildVersion() >= 3) || library.getMajorVersion() >= 1))
            {
                mAudioConverter = library.getAudioConverter(IMBE_CODEC, AudioFormats.PCM_SIGNED_8KHZ_16BITS_MONO);
=======
            try
            {
                URLClassLoader childClassLoader = new URLClassLoader(new URL[]{path.toUri().toURL()},
                    this.getClass().getClassLoader());

                Class classToLoad = Class.forName("jmbe.JMBEAudioLibrary", true, childClassLoader);

                Object instance = classToLoad.getDeclaredConstructor().newInstance();
>>>>>>> 4e92a6e3

                if(instance instanceof AudioConversionLibrary)
                {
                    AudioConversionLibrary library = (AudioConversionLibrary)instance;

                    if((library.getMajorVersion() == 0 && library.getMinorVersion() >= 3 &&
                        library.getBuildVersion() >= 3) || library.getMajorVersion() >= 1)
                    {
                        audioConverter = library.getAudioConverter(IMBE_CODEC, AudioFormats.PCM_SIGNED_8KHZ_16BITS_MONO);
                    }
                    else
                    {
                        mLog.warn("JMBE library version 0.3.3 or higher is required - found: " + library.getVersion());
                    }
                }
                else
                {
                    if(!mLibraryLoadStatusLogged)
                    {
                        mLog.info("JMBE audio conversion library NOT FOUND");
                        mLibraryLoadStatusLogged = true;
                    }
                }
            }
            catch(NoSuchMethodException nsme)
            {
                if(!mLibraryLoadStatusLogged)
                {
                    mLog.error("Couldn't load JMBE audio conversion library - no such method exception");
                    mLibraryLoadStatusLogged = true;
                }
            }
            catch(MalformedURLException mue)
            {
                if(!mLibraryLoadStatusLogged)
                {
                    mLog.error("Couldn't load JMBE audio conversion library from path [" + path + "]");
                    mLibraryLoadStatusLogged = true;
                }
            }
            catch(ClassNotFoundException e1)
            {
                if(!mLibraryLoadStatusLogged)
                {
                    mLog.error("Couldn't load JMBE audio conversion library - class not found");
                    mLibraryLoadStatusLogged = true;
                }
            }
            catch(InvocationTargetException ite)
            {
                if(!mLibraryLoadStatusLogged)
                {
                    mLog.error("Couldn't load JMBE audio conversion library - invocation target exception", ite);
                    mLibraryLoadStatusLogged = true;
                }
            }
            catch(InstantiationException e1)
            {
                if(!mLibraryLoadStatusLogged)
                {
                    mLog.error("Couldn't load JMBE audio conversion library - instantiation exception", e1);
                    mLibraryLoadStatusLogged = true;
                }
            }
            catch(IllegalAccessException e1)
            {
                if(!mLibraryLoadStatusLogged)
                {
                    mLog.error("Couldn't load JMBE audio conversion library - security restrictions");
                    mLibraryLoadStatusLogged = true;
                }
            }
        }

        if(audioConverter != null)
        {
            mAudioConverter = audioConverter;
            mCanConvertAudio = true;

            if(!mLibraryLoadStatusLogged)
            {
                mLog.info("JMBE audio conversion library successfully loaded - P25 audio will be available");
                mLibraryLoadStatusLogged = true;
            }
        }
        else
        {
            mCanConvertAudio = false;
            mAudioConverter = null;

            if(!mLibraryLoadStatusLogged)
            {
                mLog.info("JMBE audio conversion library NOT FOUND");
                mLibraryLoadStatusLogged = true;
            }
        }
    }

    /**
     * Wrapper for squelch state to process end of call actions.  At call end the encrypted call state established
     * flag is reset so that the encrypted audio state for the next call can be properly detected and we send an
     * END audio packet so that downstream processors like the audio recorder can properly close out a call sequence.
     */
    public class SquelchStateListener implements Listener<SquelchState>
    {
        @Override
        public void receive(SquelchState state)
        {
            if(state == SquelchState.SQUELCH)
            {
                if(hasAudioPacketListener())
                {
                    ReusableAudioPacket endAudioPacket = mAudioPacketQueue.getEndAudioBuffer();
                    endAudioPacket.resetAttributes();
                    endAudioPacket.setAudioChannelId(getAudioChannelId());
                    endAudioPacket.setIdentifierCollection(getIdentifierCollection().copyOf());
                    endAudioPacket.incrementUserCount();
                    getAudioPacketListener().receive(endAudioPacket);
                }

                mEncryptedCallStateEstablished = false;
                mEncryptedCall = false;
                mCachedLDU1Message = null;
            }
        }
    }
}<|MERGE_RESOLUTION|>--- conflicted
+++ resolved
@@ -42,13 +42,10 @@
 import org.slf4j.LoggerFactory;
 
 import java.lang.reflect.InvocationTargetException;
-<<<<<<< HEAD
-=======
 import java.net.MalformedURLException;
 import java.net.URL;
 import java.net.URLClassLoader;
 import java.nio.file.Path;
->>>>>>> 4e92a6e3
 
 public class P25AudioModule extends AbstractAudioModule implements Listener<IMessage>, IMessageListener
 {
@@ -223,23 +220,6 @@
 
         if(path != null)
         {
-<<<<<<< HEAD
-            Class temp = Class.forName("jmbe.JMBEAudioLibrary");
-
-            try
-            {
-                library = (AudioConversionLibrary) temp.getDeclaredConstructor().newInstance();
-            }
-            catch(InvocationTargetException | NoSuchMethodException e)
-            {
-                mLog.error("Couldn't reflectively create instance of JMBE library");
-            }
-
-            if(library != null && ((library.getMajorVersion() == 0 && library.getMinorVersion() >= 3 &&
-                    library.getBuildVersion() >= 3) || library.getMajorVersion() >= 1))
-            {
-                mAudioConverter = library.getAudioConverter(IMBE_CODEC, AudioFormats.PCM_SIGNED_8KHZ_16BITS_MONO);
-=======
             try
             {
                 URLClassLoader childClassLoader = new URLClassLoader(new URL[]{path.toUri().toURL()},
@@ -248,7 +228,6 @@
                 Class classToLoad = Class.forName("jmbe.JMBEAudioLibrary", true, childClassLoader);
 
                 Object instance = classToLoad.getDeclaredConstructor().newInstance();
->>>>>>> 4e92a6e3
 
                 if(instance instanceof AudioConversionLibrary)
                 {
