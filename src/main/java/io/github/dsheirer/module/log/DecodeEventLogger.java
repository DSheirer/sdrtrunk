--- conflicted
+++ resolved
@@ -72,16 +72,6 @@
     }
 
     @Override
-<<<<<<< HEAD
-    public void dispose()
-    {
-        super.dispose();
-        super.stop();
-    }
-
-    @Override
-=======
->>>>>>> 88f124af
     public void reset()
     {
     }
