--- conflicted
+++ resolved
@@ -110,11 +110,7 @@
 }
 
 javafx {
-<<<<<<< HEAD
-    version = "13.0.2"
-=======
     version = "15"
->>>>>>> 88f124af
     modules = ['javafx.base', 'javafx.controls', 'javafx.graphics', 'javafx.swing']
 }
 
