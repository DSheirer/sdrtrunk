/*
 *
 *  * ******************************************************************************
 *  * Copyright (C) 2014-2019 Dennis Sheirer
 *  *
 *  * This program is free software: you can redistribute it and/or modify
 *  * it under the terms of the GNU General Public License as published by
 *  * the Free Software Foundation, either version 3 of the License, or
 *  * (at your option) any later version.
 *  *
 *  * This program is distributed in the hope that it will be useful,
 *  * but WITHOUT ANY WARRANTY; without even the implied warranty of
 *  * MERCHANTABILITY or FITNESS FOR A PARTICULAR PURPOSE.  See the
 *  * GNU General Public License for more details.
 *  *
 *  * You should have received a copy of the GNU General Public License
 *  * along with this program.  If not, see <http://www.gnu.org/licenses/>
 *  * *****************************************************************************
 *
 *
 */
plugins {
    id 'application'
    id 'java'
    id 'idea'
    id 'org.openjfx.javafxplugin' version '0.0.6'
    id 'org.beryx.runtime' version '1.1.5'
}

repositories {
    jcenter()
    mavenCentral()
}

version = '0.4.0-beta.1'
sourceCompatibility = '11'

sourceSets {
    main.java.srcDirs 'src/main'
    test.java.srcDirs 'src/test'
}

dependencies {
    testCompile 'junit:junit:4.12'
    testCompile 'org.assertj:assertj-core:3.8.0'
    compile fileTree(dir: 'imports', include: '*.jar')
    compile 'ch.qos.logback:logback-core:1.2.3'
    compile 'ch.qos.logback:logback-classic:1.2.3'
    compile 'com.fasterxml.jackson.dataformat:jackson-dataformat-xml:2.9.8'
    compile 'com.github.jiconfont:jiconfont-font_awesome:4.7.0.1'
    compile 'com.github.jiconfont:jiconfont-javafx:1.0.0'
    compile 'com.github.jiconfont:jiconfont-swing:1.0.1'
    compile 'com.github.wendykierp:JTransforms:3.1'
    compile 'com.google.guava:guava:27.0.1-jre'
    compile 'com.jidesoft:jide-oss:3.6.18'
    compile 'com.miglayout:miglayout-swing:5.2'
    compile 'io.github.dsheirer:radio-reference-api:15.0.1'
    compile 'javax.usb:usb-api:1.0.2'
    compile 'net.coderazzi:tablefilter-swing:5.4.0'
    compile 'org.apache.commons:commons-lang3:3.8.1'
    compile 'org.apache.commons:commons-io:1.3.2'
    compile 'org.apache.mina:mina-core:2.0.19'
    compile 'org.apache.mina:mina-http:2.0.19'

//    compile "org.openjfx:javafx-base:11:win"
//    compile "org.openjfx:javafx-controls:11:win"
//    compile "org.openjfx:javafx-graphics:11:win"
//    compile "org.openjfx:javafx-swing:11:win"

    compile "org.openjfx:javafx-base:11:linux"
<<<<<<< HEAD
    compile "org.openjfx:javafx-controls:11:linux"
    compile "org.openjfx:javafx-graphics:11:linux"
    compile "org.openjfx:javafx-swing:11:linux"

//    compile "org.openjfx:javafx-base:11:mac"
//    compile "org.openjfx:javafx-controls:11:mac"
//    compile "org.openjfx:javafx-graphics:11:mac"
//    compile "org.openjfx:javafx-swing:11:mac"

=======
    compile "org.openjfx:javafx-base:11:mac"
    compile "org.openjfx:javafx-controls:11.0.2:win"
    compile "org.openjfx:javafx-controls:11.0.2:linux"
    compile "org.openjfx:javafx-controls:11.0.2:mac"
    compile "org.openjfx:javafx-graphics:11.0.2:win"
    compile "org.openjfx:javafx-graphics:11.0.2:linux"
    compile "org.openjfx:javafx-graphics:11.0.2:mac"
    compile "org.openjfx:javafx-swing:11.0.2:win"
    compile "org.openjfx:javafx-swing:11.0.2:linux"
    compile "org.openjfx:javafx-swing:11.0.2:mac"
>>>>>>> d5b802e7
    compile 'org.slf4j:slf4j-api:1.7.25'
    compile 'org.usb4java:libusb4java:1.3.0'
    compile 'org.usb4java:usb4java:1.3.0'
    compile 'org.usb4java:usb4java-javax:1.3.0'
    compile 'pl.edu.icm:JLargeArrays:1.6'
}

application {
    mainClassName = "io.github.dsheirer.gui.SDRTrunk"
}

idea {
    module {
        downloadJavadoc = true
        downloadSources = true
    }
}

javafx {
    modules = ['javafx.controls', 'javafx.base', 'javafx.graphics', 'javafx.swing']
}

task buildSdr(type: Jar) {
    manifest {
        attributes 'Implementation-Title': 'SdrTrunk project',
                'Implementation-Version': version,
                'Main-Class': 'io.github.dsheirer.gui.SDRTrunk',
                'Class-Path': 'jmbe-0.3.2.jar jmbe-0.3.3.jar'
    }
    baseName = project.name + '-all'
    from { configurations.compile.collect { it.isDirectory() ? it : zipTree(it) } }
    with jar
}

/**
 * Java Development Kit (JDK) locations.  These paths must point to the 'bin' directory
 * within a JDK for each of the specified architectures.  These JDKs are used by the 
 * runtime and runtimeZip tasks to produce platform-specific builds
 */
def jdkLinux_x64 = '/media/denny/WD250GB/java/bellsoft/linux-x64/jdk-11.0.2'
def jdkOsx_x64 = '/media/denny/WD250GB/java/bellsoft/osx-x64/jdk-11.0.2.jdk'
def jdkWindows_x64 = '/media/denny/WD250GB/java/bellsoft/windows-x64/jdk-11.0.2'
//def jdkLinux_aarch64 = '/media/denny/WD250GB/java/bellsoft/linux-aarch64/jdk-11.0.2'
//def jdkLinux_arm32 = '/media/denny/WD250GB/java/bellsoft/linux-arm32/jdk-11.0.2'
//def jfxLinux_arm32 = '/media/denny/WD250GB/java/bellsoft/linux-arm32/armv6hf-sdk/lib'

runtime {
    targetPlatform('linux-x64', jdkLinux_x64)
    targetPlatform('osx-x64', jdkOsx_x64)
    targetPlatform('windows-x64', jdkWindows_x64)
//    targetPlatform('linux-aarch64', jdkLinux_aarch64)
//    targetPlatform('linux-arm32', jdkLinux_arm32)

    options = ['--strip-debug', '--compress', '2', '--no-header-files', '--no-man-pages']
    modules = ['java.desktop', 'java.naming', 'jdk.unsupported', 'jdk.unsupported.desktop']
    imageZip = file("$buildDir/image/sdr-trunk-" + version + ".zip")
}

/**
 * Check for existence of JDK folders for each supported platform before creating runtime images
 */
tasks.runtime.doFirst {
    def linux_x64 = new File(jdkLinux_x64)

    if(!linux_x64.exists())
    {
        println("Linux x64 JDK was not found at " + jdkLinux_x64)
        throw new GradleException("Cannot find Java Development Kit (JDK) for linux-x64 architecture.  " +
                "Please update the build.gradle script to provide the correct path")
    }

    def osx_x64 = new File(jdkOsx_x64)

    if(!osx_x64.exists())
    {
        println("OSX x64 JDK was not found at " + jdkOsx_x64);
        throw new GradleException("Cannot find Java Development Kit (JDK) for osx-x64 architecture.  " +
                "Please update the build.gradle script to provide the correct path")
    }

    def windows_x64 = new File(jdkWindows_x64)

    if(!windows_x64.exists())
    {
        println("Windows x64 JDK was not found at " + jdkWindows_x64)
        throw new GradleException("Cannot find Java Development Kit (JDK) for windows-x64 architecture.  " +
                "Please update the build.gradle script to provide the correct path")
    }

//    def linux_aarch64 = new File(jdkLinux_aarch64)
//
//    if(!linux_aarch64.exists())
//    {
//        println("Linux aarch64 JDK was not found at " + jdkLinux_aarch64)
//        throw new GradleException("Cannot find Java Development Kit (JDK) for linux-aarch64 architecture.  " +
//                "Please update the build.gradle script to provide the correct path")
//    }
//
//    def linux_arm32 = new File(jdkLinux_arm32)
//
//    if(!linux_arm32.exists())
//    {
//        println("Linux arm32 JDK was not found at " + jdkLinux_arm32)
//        throw new GradleException("Cannot find Java Development Kit (JDK) for linux-arm32 architecture.  " +
//                "Please update the build.gradle script to provide the correct path")
//    }
}

/**
 * Since we have to list each of the platform-specific JavaFX libraries as dependencies, 
 * remove them from each build image
 */
tasks.runtime.doLast {
    delete(fileTree('build/image/sdr-trunk-linux-x64/lib').include { it.name ==~ /javafx.*-(win|mac)\.jar/ })
    delete(fileTree('build/image/sdr-trunk-osx-x64/lib').include { it.name ==~ /javafx.*-(win|linux)\.jar/ })
    delete(fileTree('build/image/sdr-trunk-windows-x64/lib').include { it.name ==~ /javafx.*-(linux|mac)\.jar/ })

//    delete(fileTree('build/image/sdr-trunk-linux-aarch64/lib').include { it.name ==~ /javafx.*-(win|mac)\.jar/ })
//    delete(fileTree('build/image/sdr-trunk-linux-arm32/lib').include { it.name ==~ /javafx.*-(win|mac)\.jar/ })
//    copy {
//        from(jfxLinux_arm32).exclude("src.zip")
//        into 'build/image/sdr-trunk-linux-arm32/lib'
//    }
}<|MERGE_RESOLUTION|>--- conflicted
+++ resolved
@@ -61,24 +61,8 @@
     compile 'org.apache.commons:commons-io:1.3.2'
     compile 'org.apache.mina:mina-core:2.0.19'
     compile 'org.apache.mina:mina-http:2.0.19'
-
-//    compile "org.openjfx:javafx-base:11:win"
-//    compile "org.openjfx:javafx-controls:11:win"
-//    compile "org.openjfx:javafx-graphics:11:win"
-//    compile "org.openjfx:javafx-swing:11:win"
-
+    compile "org.openjfx:javafx-base:11:win"
     compile "org.openjfx:javafx-base:11:linux"
-<<<<<<< HEAD
-    compile "org.openjfx:javafx-controls:11:linux"
-    compile "org.openjfx:javafx-graphics:11:linux"
-    compile "org.openjfx:javafx-swing:11:linux"
-
-//    compile "org.openjfx:javafx-base:11:mac"
-//    compile "org.openjfx:javafx-controls:11:mac"
-//    compile "org.openjfx:javafx-graphics:11:mac"
-//    compile "org.openjfx:javafx-swing:11:mac"
-
-=======
     compile "org.openjfx:javafx-base:11:mac"
     compile "org.openjfx:javafx-controls:11.0.2:win"
     compile "org.openjfx:javafx-controls:11.0.2:linux"
@@ -89,7 +73,6 @@
     compile "org.openjfx:javafx-swing:11.0.2:win"
     compile "org.openjfx:javafx-swing:11.0.2:linux"
     compile "org.openjfx:javafx-swing:11.0.2:mac"
->>>>>>> d5b802e7
     compile 'org.slf4j:slf4j-api:1.7.25'
     compile 'org.usb4java:libusb4java:1.3.0'
     compile 'org.usb4java:usb4java:1.3.0'
@@ -109,7 +92,7 @@
 }
 
 javafx {
-    modules = ['javafx.controls', 'javafx.base', 'javafx.graphics', 'javafx.swing']
+    modules = ['javafx.base', 'javafx.controls', 'javafx.graphics', 'javafx.swing']
 }
 
 task buildSdr(type: Jar) {
